--- conflicted
+++ resolved
@@ -2,11 +2,7 @@
 /*!
   \file      src/DiffEq/WrightFisher.h
   \author    J. Bakosi
-<<<<<<< HEAD
-  \date      Thu 30 Apr 2015 03:02:44 PM MDT
-=======
   \date      Thu 30 Apr 2015 10:18:59 PM MDT
->>>>>>> adcf2eb8
   \copyright 2012-2015, Jozsef Bakosi.
   \brief     Wright-Fisher SDE
   \details   This file implements the time integration of a system of stochastic
