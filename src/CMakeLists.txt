--- conflicted
+++ resolved
@@ -4,11 +4,7 @@
 # \author    J. Bakosi
 # \copyright 2012-2015, Jozsef Bakosi, 2016, Los Alamos National Security, LLC.
 # \brief     Build quinoa
-<<<<<<< HEAD
-# \date      Wed 18 Jan 2017 02:22:54 PM MST
-=======
-# \date      Wed 18 Jan 2017 07:58:35 AM MST
->>>>>>> ad67f235
+# \date      Wed 18 Jan 2017 02:55:05 PM MST
 #
 ################################################################################
 
