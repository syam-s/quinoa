--- conflicted
+++ resolved
@@ -25,10 +25,7 @@
 #include "Around.h"
 #include "ExodusIIMeshWriter.h"
 #include "CGPDE.h"
-<<<<<<< HEAD
 #include "DGPDE.h"
-=======
->>>>>>> 4d552f07
 #include "AMR/Error.h"
 #include "Inciter/Options/Scheme.h"
 #include "Inciter/Options/AMRInitial.h"
@@ -39,10 +36,7 @@
 
 extern ctr::InputDeck g_inputdeck;
 extern std::vector< CGPDE > g_cgpde;
-<<<<<<< HEAD
 extern std::vector< DGPDE > g_dgpde;
-=======
->>>>>>> 4d552f07
 
 } // inciter::
 
@@ -171,11 +165,7 @@
 
   // Categorize mesh elements (given by their gobal node IDs) by target PE and
   // distribute to their PEs based on mesh partitioning.
-<<<<<<< HEAD
   distributePe( categorize( pel, m_rinpoel ) );
-=======
-  distributePE( categorize( pel, m_rinpoel ) );
->>>>>>> 4d552f07
 }
 
 void
@@ -308,11 +298,7 @@
     // Store coordinates associated to global node IDs. The send side also
     // writes to this, so concat.
     const auto& coord = std::get< 1 >( c.second );
-<<<<<<< HEAD
-    Assert( tk::cunique(mesh).size() == coord.size(), "Size mismatch" );
-=======
     Assert( tk::uniquecopy(mesh).size() == coord.size(), "Size mismatch" );
->>>>>>> 4d552f07
     m_coordmap.insert( begin(coord), end(coord) );
   }
 
@@ -343,19 +329,11 @@
 //! \param[in] cm Coordinates associated to global node IDs
 // *****************************************************************************
 {
-<<<<<<< HEAD
-  Assert( tk::cunique(inpoel).size() == cm.size(), "Size mismatch" );
+  Assert( tk::uniquecopy(inpoel).size() == cm.size(), "Size mismatch" );
 
   // Store mesh connectivity. The send side also writes to this, so concat.
   m_ginpoel.insert( end(m_ginpoel), begin(inpoel), end(inpoel) );
 
-=======
-  Assert( tk::uniquecopy(inpoel).size() == cm.size(), "Size mismatch" );
-
-  // Store mesh connectivity. The send side also writes to this, so concat.
-  m_ginpoel.insert( end(m_ginpoel), begin(inpoel), end(inpoel) );
-
->>>>>>> 4d552f07
   // Store coordinates associated to global node IDs. The send side also writes
   // to this, so concat.
   m_coordmap.insert( begin(cm), end(cm) );
@@ -630,11 +608,7 @@
 //! \return Centroids for all cells on this PE
 // *****************************************************************************
 {
-<<<<<<< HEAD
-  Assert( tk::cunique(inpoel).size() == coord[0].size(), "Size mismatch" );
-=======
   Assert( tk::uniquecopy(inpoel).size() == coord[0].size(), "Size mismatch" );
->>>>>>> 4d552f07
 
   const auto& x = coord[0];
   const auto& y = coord[1];
@@ -717,11 +691,7 @@
 {
   tk::UnsMesh::CoordMap map;
 
-<<<<<<< HEAD
-  for (auto g : tk::cunique(inpoel)) {
-=======
   for (auto g : tk::uniquecopy(inpoel)) {
->>>>>>> 4d552f07
      auto i = tk::cref_find( m_lid, g );
      auto& c = map[g];
      c[0] = m_coord[0][i];
@@ -729,21 +699,13 @@
      c[2] = m_coord[2][i];
   }
 
-<<<<<<< HEAD
-  Assert( tk::cunique(inpoel).size() == map.size(), "Size mismatch" );
-=======
   Assert( tk::uniquecopy(inpoel).size() == map.size(), "Size mismatch" );
->>>>>>> 4d552f07
 
   return map;
 }
 
 void
-<<<<<<< HEAD
 Partitioner::distributePe(
-=======
-Partitioner::distributePE(
->>>>>>> 4d552f07
   std::unordered_map< int, std::vector< std::size_t > >&& elems )
 // *****************************************************************************
 // Distribute mesh to their PEs during initial mesh refinement
@@ -761,11 +723,7 @@
     m_coordmap.insert( begin(cm), end(cm) );
     // remove our mesh chunk from list (the rest will be exported)
     elems.erase( i );
-<<<<<<< HEAD
-  }
-=======
-  } else Throw( "No elements are assigned to PE" );
->>>>>>> 4d552f07
+  }
 
   m_nedge = 0;
 
@@ -953,7 +911,6 @@
 
 void
 Partitioner::bndEdges()
-<<<<<<< HEAD
 // *****************************************************************************
 // Generate boundary edges and send them to all PEs
 //! \details This step happens when the mesh chunk on this PE has been
@@ -1072,113 +1029,11 @@
     errorRefine();
   else Throw( "Initial AMR type not implemented" );
   std::cout << CkMyPe() << " ref finish " << level << '\n';
-=======
-// *****************************************************************************
-// Generate boundary edges and send them to all PEs
-//! \details This step happens when the mesh chunk on this PE has been
-//!   distributed after partitioning during an initial mesh refinement step. At
-//!   this point we have a contiguous chunk of the mesh on this PE as
-//!   determined by the partitioner. The next step is to extract the edges on
-//!   the boundary only. The boundary edges (shared by multiple PEs) will be
-//!   agreed on a refinement that yields a conforming mesh across PE boundaries.
-// *****************************************************************************
-{
-  // Compute local data from global mesh connectivity (m_inpoel, m_gid, m_lid)
-  m_el = tk::global2local( m_ginpoel );
-
-  // Generate boundary edges of our mesh chunk
-  tk::UnsMesh::EdgeSet bnded;
-  auto esup = tk::genEsup( m_inpoel, 4 );         // elements surrounding points
-  auto esuel = tk::genEsuelTet( m_inpoel, esup ); // elems surrounding elements
-  for (std::size_t e=0; e<esuel.size()/4; ++e) {
-    auto mark = e*4;
-    for (std::size_t f=0; f<4; ++f) {
-      if (esuel[mark+f] == -1) {
-        auto A = m_gid[ m_inpoel[ mark+tk::lpofa[f][0] ] ];
-        auto B = m_gid[ m_inpoel[ mark+tk::lpofa[f][1] ] ];
-        auto C = m_gid[ m_inpoel[ mark+tk::lpofa[f][2] ] ];
-        bnded.insert( {{{A,B}}} );
-        bnded.insert( {{{B,C}}} );
-        bnded.insert( {{{C,A}}} );
-        Assert( m_lid.find( A ) != end(m_lid), "Local node ID not found" );
-        Assert( m_lid.find( B ) != end(m_lid), "Local node ID not found" );
-        Assert( m_lid.find( C ) != end(m_lid), "Local node ID not found" );
-      }
-    }
-  }
-
-  // Export boundary edges to all PEs
-  thisProxy.addBndEdges( CkMyPe(), bnded );
-}
-
-void
-Partitioner::addBndEdges( int frompe, const tk::UnsMesh::EdgeSet& ed )
-// *****************************************************************************
-//! Receive boundary edges from all PEs (including this one)
-//! \param[in] frompe PE call coming from
-//! \param[in] ed Edges on frompe's boundary (with global node IDs)
-// *****************************************************************************
-{
-  // Store incoming boundary edges
-  m_bndEdges[ frompe ].insert( begin(ed), end(ed) );
-
-  if (++m_nedge == static_cast<std::size_t>(CkNumPes())) {
-    // Compute unique set of PEs that share at least a single edge with this PE
-    const auto& ownedges = tk::cref_find( m_bndEdges, CkMyPe() );
-    for (const auto& p : m_bndEdges)    // for all PEs
-      if (p.first != CkMyPe())          // for all PEs other than this PE
-        for (const auto& e : p.second)  // for all boundary edge
-          if (ownedges.find(e) != end(ownedges))
-            m_pe.insert( p.first );
-
-    m_nref = 0;
-    refine();
-  }
-}
-
-void
-Partitioner::refine()
-// *****************************************************************************
-//  Optionally refine mesh
-//! \details This is a single step in a potentially multiple-entry list of
-//!   initial adaptive mesh refinement steps. Distribution of the PE-boundary
-//!   edges has preceded this step, so that boundary edges (shared by multiple
-//!   PEs) can agree on a refinement that yields a conforming mesh across PE
-//!   boundaries.
-// *****************************************************************************
-{
-  // Convert node coordinates associated to global node IDs to a flat vector
-  auto npoin = m_coordmap.size();
-  Assert( m_gid.size() == npoin, "Size mismatch" );
-  m_coord[0].resize( npoin );
-  m_coord[1].resize( npoin );
-  m_coord[2].resize( npoin );
-  for (const auto& c : m_coordmap) {
-    auto i = tk::cref_find( m_lid, c.first );
-    m_coord[0][i] = c.second[0];
-    m_coord[1][i] = c.second[1];
-    m_coord[2][i] = c.second[2];
-  }
-
-  // Query user input for initial mesh refinement type list
-  auto initref = g_inputdeck.get< tag::amr, tag::init >();
-  Assert( !initref.empty(), "No initial mesh refinement steps configured" );
-  // Determine which level this is
-  auto level = initref.size() - m_initref.size();
-
-  // Output mesh before this initial refinement step
-  tk::UnsMesh refmesh( m_inpoel, m_coord );
-  tk::ExodusIIMeshWriter mw( "initref." + std::to_string(level) + '.' +
-                               std::to_string(CkMyPe()),
-                             tk::ExoWriter::CREATE );
-  mw.writeMesh( refmesh );
->>>>>>> 4d552f07
 
   for (const auto& e : tk::cref_find(m_bndEdges,CkMyPe())) {
     IGNORE(e);
     Assert( m_lid.find( e[0] ) != end( m_lid ) &&
             m_lid.find( e[1] ) != end( m_lid ),
-<<<<<<< HEAD
             "Boundary edge not found after refinement" );
   }
 
@@ -1438,228 +1293,6 @@
 }
 
 void
-=======
-            "Boundary edge not found before refinement" );
-  }
-
-  // Refine mesh based on next initial refinement type
-  //std::cout << CkMyPe() << " ref start " << level << '\n';
-  auto r = m_initref.back();    // consume (reversed) list from back
-  if (r == ctr::AMRInitialType::UNIFORM)
-    uniformRefine();
-  else if (r == ctr::AMRInitialType::INITIAL_CONDITIONS)
-    errorRefine();
-  else Throw( "Initial AMR type not implemented" );
-  std::cout << CkMyPe() << " ref finish " << level << '\n';
-
-  for (const auto& e : tk::cref_find(m_bndEdges,CkMyPe())) {
-    IGNORE(e);
-    Assert( m_lid.find( e[0] ) != end( m_lid ) &&
-            m_lid.find( e[1] ) != end( m_lid ),
-            "Boundary edge not found after refinement" );
-  }
-
-  // Ensure valid mesh after refinement
-  Assert( tk::positiveJacobians( m_inpoel, m_coord ),
-          "Refined mesh Jacobian non-positive" );
-
-  // Export added nodes on our mesh chunk boundary to other PEs
-  if (m_pe.empty())
-    contribute( m_cb.get< tag::matched >() );
-  else
-    for (auto p : m_pe) {       // for all PEs we share at least an edge with
-      // For all boundary edges of PE p, find out if we have added a new
-      // node to it, and if so, export parents->(newid,coords) to p.
-      tk::UnsMesh::EdgeNodeCoord exp;
-      for (const auto& e : tk::cref_find(m_bndEdges,p)) {
-        auto i = m_edgenode.find(e);
-        if (i != end(m_edgenode)) exp[ e ] = i->second;
-      }
-      thisProxy[ p ].addRefBndEdges( CkMyPe(), exp );
-    }
-}
-
-void
-Partitioner::addRefBndEdges( int frompe, const tk::UnsMesh::EdgeNodeCoord& ed )
-// *****************************************************************************
-//! Receive newly added mesh node IDs on our PE boundary
-//! \param[in] frompe PE call coming from
-//! \param[in] ed Newly added node IDs associated to parent nodes on PE boundary
-//! \details Receive newly added global node IDs and coordinates associated to
-//!   global parent IDs of edges on our mesh chunk boundary.
-// *****************************************************************************
-{
-  // Save to buffer categorized by sender PE
-  m_edgeNodeCoord[ frompe ] = ed;
-  // Acknowledge receipt of PE-boundary edges to sender
-  thisProxy[ frompe ].recvRefBndEdges();
-}
-
-void
-Partitioner::recvRefBndEdges()
-// *****************************************************************************
-//  Acknowledge received newly added node IDs to edges shared among multiple PEs
-// *****************************************************************************
-{
-  if (++m_nref == m_pe.size()) contribute( m_cb.get< tag::matched >() );
-}
-
-void
-Partitioner::nextref()
-// *****************************************************************************
-// Decide wether to continue with another step of initial mesh refinement
-//! \details At this point the mesh has been refined and all PEs have received
-//!   a map associating the global IDs and the coordinates of a node added to
-//!   an edge during initial mesh refinement associated to all other PEs the
-//!   edges are shared with. Now the mesh is corrected so that it conforms
-//!   across PE-boundaries by tagging those edges for refinement that have been
-//!   refined by at least a PE. This concludes this initial mesh refinement
-//!   step, and we continue if there are more steps configured by the user.
-// *****************************************************************************
-{
-  // Storage for edges that still need a new node to yield a conforming mesh
-  tk::UnsMesh::EdgeSet extra;
-
-  // Ensure that the same global node ID has been assigned by all PEs and that
-  // the new nodes have the same coordinates generated by potentially multiple
-  // PEs sharing the refined edge. This is done by searching for all edges that
-  // we share with and refined by other PEs: (1) If the incoming edge is found
-  // among our refined ones, we ensure the newly assigned global IDs equal
-  // (independently assigned PEs) and also that the new node coordinates equal
-  // to machine precision. (2) If the incoming edge is not found among our
-  // refined ones, we need to correct the mesh to make it conforming since the
-  // edge has been refined by the remote PE. We collect these extra edges, and
-  // run a correction refinement.
-  for (const auto& p : m_edgeNodeCoord)     // for all PEs we share edges with
-    for (const auto& e : p.second) {        // for all refined edges on p.first
-      auto i = m_edgenode.find( e.first );  // find refined edge given parents
-      if (i != end(m_edgenode)) {           // found same added node on edge
-        // locally assigned added node ID and coordinates: i->second
-        // remotely assigned added node ID and coordinates: e.second
-        // Ensure global IDs of newly added nodes are the same
-        Assert( std::get< 0 >( i->second ) == std::get< 0 >( e.second ),
-                "Remotely and locally assigned global ids mismatch" );
-        // Ensure coordinates are the same
-        Assert( std::abs( std::get<1>(i->second) - std::get<1>(e.second) ) <
-                  std::numeric_limits<tk::real>::epsilon() &&
-                std::abs( std::get<2>(i->second) - std::get<2>(e.second) ) <
-                  std::numeric_limits<tk::real>::epsilon() &&
-                std::abs( std::get<3>(i->second) - std::get<3>(e.second) ) <
-                  std::numeric_limits<tk::real>::epsilon(),
-                "Remote and local added node coordinates mismatch" );
-      } else {  // remote PE added node on edge but we did not
-        Assert( m_bndEdges.find( CkMyPe() )->second.find( e.first ) !=
-                m_bndEdges.find( CkMyPe() )->second.end(),
-                "Local node IDs of boundary edge not found" );
-        // Save edge (given by parent global node IDs) to which the remote PE
-        // has added a new node but we did not. Will need to correct mesh so it
-        // conforms across PEs.
-        extra.insert( {{ { tk::cref_find( m_lid, e.first[0] ),
-                           tk::cref_find( m_lid, e.first[1] ) } }} );
-      }
-    }
-
-  // Correct PE-boundary edges
-  correctRefine( extra );
-
-  // Remove initial mesh refinement step from list
-  if (!m_initref.empty()) m_initref.pop_back();
-
-  if (!m_initref.empty())       // Continue to next initial refinement step
-    partref();
-  else {                        // Finish list of initial mesh refinement steps
-    // Output final mesh after initial mesh refinement
-    tk::UnsMesh refmesh( m_inpoel, m_coord );
-    tk::ExodusIIMeshWriter mw( "initref.final." + std::to_string(CkMyPe()),
-                               tk::ExoWriter::CREATE );
-    mw.writeMesh( refmesh );
-    // Finish initial mesh refinement
-    finishref();
-  }
-}
-
-void
-Partitioner::finishref()
-// *****************************************************************************
-// Finish initial mesh refinement
-//! \details This function is called as after initial mesh refinement has
-//!   finished. If initial mesh reifnement was not configured by the user, this
-//!   is the point where we continue after the constructor, by computing the
-//!   total number of elements across the whole problem.
-// *****************************************************************************
-{
-  // Compute final number of cells across whole problem
-  auto nelem = m_ginpoel.size()/4;
-  contribute( sizeof(uint64_t), &nelem, CkReduction::sum_int,
-              m_cb.get< tag::refined >() );
-}
-
-void
-Partitioner::uniformRefine()
-// *****************************************************************************
-// Do uniform mesh refinement
-// *****************************************************************************
-{
-  // Instantiate mesh refiner
-  AMR::mesh_adapter_t refiner( m_inpoel );
-
-  // Do uniform refinement
-  refiner.uniform_refinement();
-
-  // Update mesh coordinates and connectivity
-  updateMesh( refiner );
-}
-
-void
-Partitioner::errorRefine()
-// *****************************************************************************
-// Do error-based mesh refinement
-// *****************************************************************************
-{
-  // Instantiate mesh refiner
-  AMR::mesh_adapter_t refiner( m_inpoel );
-
-  auto& x = m_coord[0];
-
-  // Set initial conditions for all PDEs (use CG for now)
-  auto t0 = g_inputdeck.get< tag::discr, tag::t0 >();
-  tk::Fields u( x.size(), g_inputdeck.get< tag::component >().nprop() );
-
-  for (const auto& eq : g_cgpde) eq.initialize( m_coord, u, t0 );
-
-//   // hard-code jump at x=0.5 for now
-//   for (std::size_t i=0; i<u.nunk(); ++i)
-//     if (x[i] > 0.5) u(i,0,0) = 0.0; else u(i,0,0) = 1.0;
-
-  // Find number of nodes in old mesh
-  auto npoin = tk::npoin( m_inpoel );
-  // Generate edges surrounding points in old mesh
-  auto esup = tk::genEsup( m_inpoel, 4 );
-  auto psup = tk::genPsup( m_inpoel, 4, esup );
-
-  std::vector< edge_t > edge;
-  std::vector< real_t > crit;
-
-  // Compute errors in initial condition and define refinement critera for edges
-  AMR::Error error;
-  for (std::size_t p=0; p<npoin; ++p)
-    for (auto q : tk::Around(psup,p)) {
-       edge_t e(p,q);
-       edge.push_back( e );
-       auto c = error.scalar( u, e, 0, m_coord, m_inpoel, esup,
-                              g_inputdeck.get< tag::amr, tag::error >() );
-       crit.push_back( c );
-     }
-
-  // Do error-based refinement
-  refiner.error_refinement( edge, crit );
-
-  // Update mesh coordinates and connectivity
-  updateMesh( refiner );
-}
-
-void
->>>>>>> 4d552f07
 Partitioner::correctRefine( const tk::UnsMesh::EdgeSet& extra )
 // *****************************************************************************
 // Do mesh refinement correcting PE-boundary edges
@@ -1762,12 +1395,8 @@
 
   // Update mesh connectivity with new global node ids
   m_ginpoel = m_inpoel;
-<<<<<<< HEAD
-  Assert( tk::cunique(m_ginpoel).size() == m_coord[0].size(), "Size mismatch" );
-=======
   Assert( tk::uniquecopy(m_ginpoel).size() == m_coord[0].size(),
           "Size mismatch" );
->>>>>>> 4d552f07
   for (auto& i : m_ginpoel) i = m_gid[i];
 }
 
