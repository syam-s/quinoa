// *****************************************************************************
/*!
  \file      src/Inciter/Performer.C
  \author    J. Bakosi
  \date      Thu 28 Jul 2016 08:07:40 AM MDT
  \copyright 2012-2015, Jozsef Bakosi, 2016, Los Alamos National Security, LLC.
  \brief     Performer advances a PDE
  \details   Performer advances a PDE. There are a potentially
    large number of Performer Charm++ chares created by Conductor. Each
    performer gets a chunk of the full load (part of the mesh) and does the
    same: initializes and advances a PDE in time.
*/
// *****************************************************************************

#include <string>
#include <cmath>
#include <array>

#include "QuinoaConfig.h"

#ifdef HAS_MKL
  #include "NoWarning/mkl_lapacke.h"
#else
  #include "NoWarning/lapacke.h"
#endif

#include <gm19.h>

#include "Performer.h"
#include "Vector.h"
#include "Reader.h"
#include "ContainerUtil.h"
#include "UnsMesh.h"
#include "Reorder.h"
#include "ExodusIIMeshReader.h"
#include "ExodusIIMeshWriter.h"
#include "Inciter/InputDeck/InputDeck.h"
#include "DerivedData.h"
#include "PDE.h"
#include "Tracker.h"
#include "LinSysMerger.h"
#include "RNGSSE.h"

// Force the compiler to not instantiate the template below as it is
// instantiated in LinSys/LinSysMerger.C (only required on mac)
extern template class tk::LinSysMerger< inciter::CProxy_Conductor,
                                        inciter::CProxy_Performer >;

namespace inciter {

extern ctr::InputDeck g_inputdeck;
extern std::vector< PDE > g_pdes;

//! \brief Charm++ BC merger reducer for verifying BCs
//! \details This variable is defined here in the .C file and declared as extern
//!   in Performer.h. If instead one defines it in the header (as static),
//!   a new version of the variable is created any time the header file is
//!   included, yielding no compilation nor linking errors. However, that leads
//!   to runtime errors, since Performer::registerVerifyBCMerger(), a Charm++
//!   "initnode" entry method, *may* fill one while contribute() may use the
//!   other (unregistered) one. Result: undefined behavior, segfault, and
//!   formatting the internet ...
CkReduction::reducerType VerifyBCMerger;

} // inciter::

using inciter::Performer;

Performer::Performer(
  const ConductorProxy& conductor,
  const LinSysMergerProxy& lsm,
  const TrackerProxy& tracker,
  const std::vector< std::size_t >& conn,
  const std::unordered_map< std::size_t, std::size_t >& cid,
  int nperf )
:
  m_it( 0 ),
  m_itf( 0 ),
  m_t( g_inputdeck.get< tag::discr, tag::t0 >() ),
  m_stage( 0 ),
  m_nsol( 0 ),
  m_nperf( nperf ),
  m_outFilename( g_inputdeck.get< tag::cmd, tag::io, tag::output >() + "." +
                 std::to_string( thisIndex ) ),
  m_conductor( conductor ),
  m_linsysmerger( lsm ),
  m_tracker( tracker ),
  m_cid( cid ),
  m_el( tk::global2local( conn ) ),     // fills m_inpoel and m_gid
  m_lid(),
  m_coord(),
  m_psup( tk::genPsup( m_inpoel, 4, tk::genEsup(m_inpoel,4) ) ),
  m_u( m_gid.size(), g_inputdeck.get< tag::component >().nprop() ),
  m_uf( m_gid.size(), g_inputdeck.get< tag::component >().nprop() ),
  m_un( m_gid.size(), g_inputdeck.get< tag::component >().nprop() ),
  m_lhsd( m_psup.second.size()-1, g_inputdeck.get< tag::component >().nprop() ),
  m_lhso( m_psup.first.size(), g_inputdeck.get< tag::component >().nprop() ),
  m_particles( g_inputdeck.get< tag::param, tag::compns, tag::npar >() *
               m_inpoel.size()/4, 3 )
// *****************************************************************************
//  Constructor
//! \param[in] conductor Host (Conductor) proxy
//! \param[in] lsm Linear system merger (LinSysMerger) proxy
//! \param[in] tracker Passive tracker proxy
//! \param[in] conn Vector of mesh element connectivity owned (global IDs)
//! \param[in] cid Map associating old node IDs (as in file) to new node IDs (as
//!   in producing contiguous-row-id linear system contributions)
//! \param[in] nper Total number of Performer chares
//! \author J. Bakosi
// *****************************************************************************
{
  Assert( m_psup.second.size()-1 == m_gid.size(),
          "Number of mesh points and number of global IDs unequal" );

  // Register ourselves with the linear system merger
  m_linsysmerger.ckLocalBranch()->checkin();
}

void
Performer::setup()
// *****************************************************************************
// Initialize mesh IDs, element connectivity, coordinates
//! \author J. Bakosi
// *****************************************************************************
{
  // Send off global row IDs to linear system merger, setup global->local IDs
  setupIds();
  // Send node IDs from element side sets matched to user-specified BCs
  sendBCs( queryBCs() );
  // Read coordinates of owned and received mesh nodes
  readCoords();
  // Generate particles
  genPar();
  // Output chare mesh to file
  writeMesh();
  // Output fields metadata to output file
  writeMeta();
}

void
Performer::setupIds()
// *****************************************************************************
// Send off global row IDs to linear system merger, setup global->local IDs
//! \author J. Bakosi
// *****************************************************************************
{
  // Send off global row IDs to linear system merger
  m_linsysmerger.ckLocalBranch()->charerow( thisIndex, m_gid );
  // Associate local node IDs to global ones
  for (std::size_t i=0; i<m_gid.size(); ++i) m_lid[ m_gid[i] ] = i;
}

std::vector< std::size_t >
Performer::queryBCs()
// *****************************************************************************
//  Extract nodes IDs from side sets node lists and match to boundary conditions
//! \return List of owned node IDs on which a Dirichlet BC is set by the user
//! \details Boundary conditions, mathematically speaking, are applied on
//!   finite surfaces. These finite surfaces are given by element sets. This
//!   function takes the node lists mapped to side set IDs and extracts only
//!   those nodes that we own that the user has specified boundary condition on
//!   and returns the 'new' (as in producing contiguous-row-id linear system
//!   contributions, see also Partitioner.h) node IDs.
//! \author J. Bakosi
// *****************************************************************************
{
  // Access all side sets from LinSysMerger
  auto& side = m_linsysmerger.ckLocalBranch()->side();

  // lambda to find out if we own the old (as in file) global node id. We
  // perform a linear search on the map value so we do not have to invert the
  // map and return the map key (the new global id, new as in producing
  // contiguous-row-id linear system contributions, see also Partitioner.h).
  auto own = [ this ]( std::size_t id ) -> std::pair< bool, std::size_t > {
    for (const auto& i : this->m_cid)
      if (i.second == id)
        return { true, i.first };
    return { false, 0 };
  };

  // lambda to find out if the user has specified a Dirichlet BC on the given
  // side set for any component of any of the PDEs integrated
  auto userbc = []( int sideset ) -> bool {
    for (const auto& eq : g_pdes) if (eq.anydirbc(sideset)) return true;
    return false;
  };

  // Collect list of owned node IDs on which a Dirichlet BC is given by the user
  std::vector< std::size_t > bc;
  for (const auto& s : side) {
    auto ubc = userbc( s.first );
    for (auto n : s.second) {
      auto o = own(n);
      if (o.first && ubc) bc.push_back( o.second );
    }
  }

  // Make BC node list unique. The node list extracted here can still contain
  // repeating IDs, because the nodes are originally extracted by the Exodus
  // reader by interrogating elements whose faces are adjacent to side sets,
  // which can contain repeating node IDs for those nodes that elements share.
  // See also the Exodus user manual.
  tk::unique(bc);

  return bc;
}

void
Performer::sendBCs( const std::vector< std::size_t >& bc )
// *****************************************************************************
// Send node list to our LinSysMerger branch which is then used to set BCs
//! \param[in] bc List of node IDs to send
//! \author J. Bakosi
// *****************************************************************************
{
  // Offer list of owned node IDs mapped to side sets to LinSysMerger
  m_linsysmerger.ckLocalBranch()->charebc( thisIndex, bc );
}

std::vector< std::size_t >
Performer::old( const std::vector< std::size_t >& newids )
// *****************************************************************************
// Query old node IDs for a list of new node IDs
//! \param[in] newids Vector of new node IDs
//! \details 'old' as in file, 'new' as in as in producing contiguous-row-id
//!   linear system contributions, see also Partitioner.h.
//! \author J. Bakosi
// *****************************************************************************
{
  std::vector< std::size_t > oldids;
  for (auto i : newids) oldids.push_back( tk::cref_find(m_cid,i) );
  return oldids;
}

void
Performer::requestBCs()
// *****************************************************************************
// Request owned node IDs on which a Dirichlet BC is set by the user
//! \details Called from host (Conductor), contributing the result back to host
//! \author J. Bakosi
// *****************************************************************************
{
   auto stream = tk::serialize( old( queryBCs() ) );
   CkCallback cb( CkIndex_Conductor::doverifybc(nullptr), m_conductor );
   contribute( stream.first, stream.second.get(), VerifyBCMerger, cb );
}

void
Performer::oldID( int frompe, const std::vector< std::size_t >& newids )
// *****************************************************************************
// Look up and return old node IDs for new ones
//! \param[in] newids Vector of new node IDs
//! \details Old (as in file), new (as in producing contiguous-row-id linear
//!   system contributions
//! \author J. Bakosi
// *****************************************************************************
{
  m_linsysmerger[ frompe ].oldID( thisIndex, old(newids) );
}

void
Performer::bcval( int frompe, const std::vector< std::size_t >& nodes )
// *****************************************************************************
// Look up boundary condition values at node IDs for all PDEs
//! \param[in] nodes Vector of node IDs at which to query BC values
//! \author J. Bakosi
// *****************************************************************************
{
  // Access all side sets from LinSysMerger
  auto& side = m_linsysmerger.ckLocalBranch()->side();

  // lambda to query the user-specified Dirichlet BCs on a given side set for
  // all components of all the PDEs integrated
  auto bc = []( int sideset ) -> std::vector< std::pair< bool, tk::real > > {
    std::vector< std::pair< bool, tk::real > > b;
    for (const auto& eq : g_pdes) {
      auto e = eq.dirbc( sideset );  // query BC values for all components of eq
      b.insert( end(b), begin(e), end(e) );
    }
    return b;
  };

  // lambda to find out whether 'new' node id is in the list of 'old' node ids
  // given in s (which contains the old node ids of a side set). Here 'old'
  // means as in file, while 'new' means as in producing contiguous-row-id
  // linear system contributions. See also Partitioner.h.
  auto inset = [ this ]( std::size_t id, const std::vector< std::size_t >& s )
  -> bool {
    for (auto n : s) if (tk::cref_find(this->m_cid,id) == n) return true;
    return false;
  };

  // Collect vector of pairs of bool and BC value, where the bool indicates
  // whether the BC value is set at the given node by the user. The size of the
  // vectors is the number of PDEs integrated times the number of scalar
  // components in all PDEs. The vector is associated to global node IDs at
  // which the boundary condition will be set. If a node belongs to multiple
  // side sets in the file, we keep it associated to the first side set given by
  // the user.
  std::unordered_map< std::size_t,
                      std::vector< std::pair< bool, tk::real > > > bcv;
  for (const auto& s : side) {
    auto b = bc( s.first );    // query BC values for all components of all PDEs
    for (auto n : nodes)
      if (inset( n, s.second )) {
        auto& v = bcv[n];
        if (v.empty()) v.insert( begin(v), begin(b), end(b) );
      }
  }

//  for (const auto& n : bcv) {
//     std::cout << n.first+1 << ':';
//     for (const auto& p : n.second) {
//       if (p.first) std::cout << p.second << ','; else std::cout << "*,";
//     }
//     std::cout << '\n';
//   }
//   std::cout << "----\n";

  m_linsysmerger[ frompe ].charebcval( bcv );
}

void
Performer::init( tk::real dt )
// *****************************************************************************
// Initialize linear system
//! \author J. Bakosi
// *****************************************************************************
{
  // Set initial conditions for all PDEs
  for (const auto& eq : g_pdes) eq.initialize( m_coord, m_u, m_t );

  // Output initial conditions to file (it = 1, time = 0.0)
  writeFields( m_t );

  // Send off initial conditions for assembly
  m_linsysmerger.ckLocalBranch()->charesol( thisIndex, m_gid, m_u );

  // Call back to Conductor::initcomplete(), signaling that the initialization
  // is complete and we are now starting time stepping
  contribute(
      CkCallback( CkReductionTarget( Conductor, initcomplete ), m_conductor ) );

  // Compute left-hand side of PDE
  lhs();
  // Start advancing PDE in time at time step stage 0
  advance( 0, dt, m_it, m_t );
}

void
Performer::lhs()
// *****************************************************************************
// Compute left-hand side of PDE
//! \author J. Bakosi
// *****************************************************************************
{
  // Compute left-hand side matrix for all equations
  for (const auto& eq : g_pdes)
    eq.lhs( m_coord, m_inpoel, m_psup, m_lhsd, m_lhso );

  // Send off left hand side for assembly
  m_linsysmerger.ckLocalBranch()->
    charelhs( thisIndex, m_gid, m_psup, m_lhsd, m_lhso );
}

void
Performer::rhs( tk::real mult,
                tk::real dt,
                const tk::MeshNodes& sol,
                tk::MeshNodes& rhs )
// *****************************************************************************
// Compute right-hand side of PDE
//! \param[in] mult Multiplier differentiating the different stages in
//!    multi-stage time stepping
//! \param[in] dt Size of time step
//! \param[in] sol Solution vector at current stage
//! \param[inout] rhs Right-hand side vector computed
//! \author J. Bakosi
// *****************************************************************************
{
  // Compute right-hand side vector for all equations
  for (const auto& eq : g_pdes)
    eq.rhs( mult, dt, m_coord, m_inpoel, sol, m_u, rhs );

  // Send off right-hand sides for assembly
  m_linsysmerger.ckLocalBranch()->charerhs( thisIndex, m_gid, rhs );
}

void
Performer::readCoords()
// *****************************************************************************
//  Read coordinates of mesh nodes from file
//! \author J. Bakosi
// *****************************************************************************
{
  tk::ExodusIIMeshReader
    er( g_inputdeck.get< tag::cmd, tag::io, tag::input >() );

  auto& x = m_coord[0];
  auto& y = m_coord[1];
  auto& z = m_coord[2];
  for (auto p : m_gid) er.readNode( tk::cref_find(m_cid,p), x, y, z );
}

void
Performer::writeMesh()
// *****************************************************************************
// Output chare element blocks to file
//! \author J. Bakosi
// *****************************************************************************
{
  // Create ExodusII writer
  tk::ExodusIIMeshWriter ew( m_outFilename, tk::ExoWriter::OPEN );
  // Write chare mesh initializing element connectivity and point coords
  ew.writeMesh( tk::UnsMesh( m_inpoel, m_coord ) );
}

void
Performer::writeSolution( const tk::ExodusIIMeshWriter& ew,
                          uint64_t it,
                          const std::vector< std::vector< tk::real > >& u )
  const
// *****************************************************************************
// Output solution to file
//! \param[in] ew ExodusII mesh-based writer object
//! \param[in] it Iteration count
//! \param[in] varid Exodus variable ID
//! \param[in] u Vector of fields to write to file
//! \author J. Bakosi
// *****************************************************************************
{
  int varid = 0;
  for (const auto& f : u) ew.writeNodeScalar( it, ++varid, f );
}

void
Performer::writeMeta() const
// *****************************************************************************
// Output mesh-based fields metadata to file
//! \author J. Bakosi
// *****************************************************************************
{
  // Create ExodusII writer
  tk::ExodusIIMeshWriter ew( m_outFilename, tk::ExoWriter::OPEN );

  // Collect nodal field output names from all PDEs
  std::vector< std::string > names;
  for (const auto& eq : g_pdes) {
    auto n = eq.names();
    names.insert( end(names), begin(n), end(n) );
  }

  // Write node field names
  ew.writeNodeVarNames( names );
}

void
Performer::writeFields( tk::real time )
// *****************************************************************************
// Output mesh-based fields to file
//! \param[in] time Physical time
//! \author J. Bakosi
// *****************************************************************************
{
  // Increase field output iteration count
  ++m_itf;

  // Create ExodusII writer
  tk::ExodusIIMeshWriter ew( m_outFilename, tk::ExoWriter::OPEN );

  // Write time stamp
  ew.writeTimeStamp( m_itf, time );

  // Collect node fields output from all PDEs
  m_un = m_u;   // make a copy as eq::output() is allowed to overwrite its arg
  std::vector< std::vector< tk::real > > output;
  for (const auto& eq : g_pdes) {
    auto o = eq.output( time, m_coord, m_un );
    output.insert( end(output), begin(o), end(o) );
  }
  // Write node fields
  writeSolution( ew, m_itf, output );
}

void
Performer::advance( uint8_t stage, tk::real dt, uint64_t it, tk::real t )
// *****************************************************************************
// Advance equations to next stage in multi-stage time stepping
//! \param[in] stage Stage in multi-stage time stepping
//! \param[in] dt Size of time step
//! \param[in] it Iteration count
//! \param[in] t Physical time
//! \author J. Bakosi
// *****************************************************************************
{
  // Update local copy of time step stage
  m_stage = stage;

  // Advance stage in multi-stage time stepping by updating the rhs
  if (m_stage < 1) {

    rhs( 0.5, dt, m_u, m_uf );

  } else {

    // Update local copy of physical time and iteration count at the final stage
    m_t = t;
    m_it = it;

    rhs( 1.0, dt, m_uf, m_un );
    
  }
}

void
Performer::genPar()
// *****************************************************************************
// Generate the particles within the mesh
//! \author F.J. Gonzalez
// *****************************************************************************
{
  auto rng = tk::RNGSSE< gm19_state, unsigned, gm19_generate_ >
                       ( static_cast<unsigned>(m_nperf), gm19_init_sequence_ );

  // Create a reference of mesh point coordinates
  const auto& x = m_coord[0];
  const auto& y = m_coord[1];
  const auto& z = m_coord[2];
<<<<<<< HEAD
  
=======

>>>>>>> 97d56de3
  // Generate npar number of particles into each mesh cell
  auto npar = g_inputdeck.get< tag::param, tag::compns, tag::npar >();
  for (std::size_t e=0; e<m_inpoel.size()/4; ++e) {
    for (std::size_t p=0; p<npar; ++p) {
      std::array< tk::real, 4 > N;
      rng.uniform( thisIndex, 3, N.data() );
      N[3] = 1.0 - N[0] - N[1] - N[2];
      if ( std::min(N[0],1-N[0]) > 0 && std::min(N[1],1-N[1]) > 0 &&
           std::min(N[2],1-N[2]) > 0 && std::min(N[3],1-N[3]) > 0 ) {
<<<<<<< HEAD
          const auto A = m_inpoel[e*4+0];
          const auto B = m_inpoel[e*4+1];
          const auto C = m_inpoel[e*4+2];
          const auto D = m_inpoel[e*4+3];
          const auto i = e * npar + p;
          m_particles( i, 0, 0 ) = x[A]*N[0] + x[B]*N[1] + x[C]*N[2] + x[D]*N[3];
          m_particles( i, 1, 0 ) = y[A]*N[0] + y[B]*N[1] + y[C]*N[2] + y[D]*N[3];
          m_particles( i, 2, 0 ) = z[A]*N[0] + z[B]*N[1] + z[C]*N[2] + z[D]*N[3];
        } else --p; // retry if particle was not generated into cell
=======
        const auto A = m_inpoel[e*4+0];
        const auto B = m_inpoel[e*4+1];
        const auto C = m_inpoel[e*4+2];
        const auto D = m_inpoel[e*4+3];
        const auto i = e * npar + p;
        m_particles( i, 0, 0 ) = x[A]*N[0] + x[B]*N[1] + x[C]*N[2] + x[D]*N[3];
        m_particles( i, 1, 0 ) = y[A]*N[0] + y[B]*N[1] + y[C]*N[2] + y[D]*N[3];
        m_particles( i, 2, 0 ) = z[A]*N[0] + z[B]*N[1] + z[C]*N[2] + z[D]*N[3];
      } else --p; // retry if particle was not generated into cell
>>>>>>> 97d56de3
    }
  }
}

void
Performer::parinel()
// *****************************************************************************
// Receive particle coordinate information and check which element its in
//! \author F.J. Gonzalez
// *****************************************************************************
{
  // Create a reference of mesh point coordinates
  const auto& x = m_coord[0];
  const auto& y = m_coord[1];
  const auto& z = m_coord[2];
<<<<<<< HEAD

  std::cout<<"m_particles.nunk(): "<<m_particles.nunk()<<std::endl;

=======
  
>>>>>>> 97d56de3
  // Loop over the number of particles and evaluate shapefunctions at each
  // particle's location
  for (std::size_t i=0; i<m_particles.nunk(); ++i) {
    for (std::size_t e=0; e<m_inpoel.size()/4; ++e) {
      const auto A = m_inpoel[e*4+0];
      const auto B = m_inpoel[e*4+1];
      const auto C = m_inpoel[e*4+2]; 
      const auto D = m_inpoel[e*4+3];

      // Evaluate shapefunctions at particle locations using LAPACK
      //
      //    | xp |   | x1 x2 x3 x4 |   | N1 |
      //    | yp | = | y1 y2 y3 y4 | • | N2 |
      //    | zp |   | z1 z2 z3 z4 |   | N3 |
      //    | 1  |   | 1  1  1  1  |   | N4 |
      //

      lapack_int INFO;
      lapack_int IPIV[4];
      std::array< tk::real, 4 > N {{ m_particles( i, 0, 0 ),
                                     m_particles( i, 1, 0 ),
                                     m_particles( i, 2, 0 ),
                                                        1.0 }};
      tk::real Ar[16] = { x[A], x[B], x[C], x[D],
                          y[A], y[B], y[C], y[D],
                          z[A], z[B], z[C], z[D],
                           1.0,  1.0,  1.0,  1.0 };

      // DGETRF computes an LU factorization of a general MxN matrix A
      // Arguments:
      // Matrix_layout (input) int     - Row or column major
      // M (input) int                 - Number of rows in A
      // N (input) int                 - Number of columns in A
      // A (input/output) double array - Entry: MxN matrix to be factored
      //                                 Exit: L and U from factorization
      // LDA (input) int               - Leading dimension of the array A
      // IPIV (output) int array       - The pivot indicies
      INFO = LAPACKE_dgetrf(LAPACK_COL_MAJOR, 4, 4, Ar, 4, IPIV);
      if (INFO != 0) {
        std::cout << "LU factorization failed!" << std::endl;
        std::cout << "DEBUG: INFO = " << INFO << std::endl;
        CkExit();
      }

      // Solving the linear system A * X = B with a general NxN matrix A using
      // the LU factorization computed by dgetrf()
      // Arguments:
      // Matrix_layout (input) int     - Row or column major
      // TRANS (input) char            - = 'N': A*X=B (No transpose)
      //                                 = 'T': A'*X=B (Transpose)
      //                                 = 'C': A'*X=B (Conjugate transpose)
      // N (input) int                 - The order of the matrix A
      // NRHS (input) int              - The number of right hand sides
      // A (input) double array        - L and U factors from factorization
      //                                 A=P*L*U computed in dgetrf()
      // LDA (input) int               - The leading dimension of the array A
      // IPIV (input) int array        - The pivot indicies from dgetrf()
      // B (input/output) double array - Entry: rhs matrix B
      //                                 Exit: the solution matrix X
      // LDB (input) int               - The leading dimension of B
      INFO = 
        LAPACKE_dgetrs(LAPACK_COL_MAJOR, 'T', 4, 1, Ar, 4, IPIV, N.data(), 4);
      if (INFO != 0) {
        std::cout << "Linear system solve failed!" << std::endl;
        std::cout << "DEBUG: INFO = " << INFO << std::endl;
        CkExit();
      }

      // Check to see if particle i is in element e
      if ( std::min(N[0],1-N[0]) > 0 && std::min(N[1],1-N[1]) > 0 &&
           std::min(N[2],1-N[2]) > 0 && std::min(N[3],1-N[3]) > 0 ) {
<<<<<<< HEAD
=======
        advanceParticles( i, e, N );
>>>>>>> 97d56de3
        e = m_inpoel.size()/4;  // search for next particle
      }
    }
  }
}

void
Performer::advanceParticles( std::size_t i,
                             std::size_t e,
                             const std::array< tk::real, 4>& N)
// *****************************************************************************
// Receive particle coordinate information and check which element its in
//! \author F.J. Gonzalez
// *****************************************************************************
{
  auto dt = g_inputdeck.get< tag::discr, tag::dt >();
  const auto A = m_inpoel[e*4+0];
  const auto B = m_inpoel[e*4+1];
  const auto C = m_inpoel[e*4+2]; 
  const auto D = m_inpoel[e*4+3];
  
  // Update particle coordinates
  // If this condition is true, search for and interpolate the particle
  // velocity using the shape functions defined above. 
  tk::real dvx[4] = { m_u(A,1,0)/m_u(A,0,0) - m_up(A,1,0)/m_up(A,0,0),
                      m_u(B,1,0)/m_u(B,0,0) - m_up(B,1,0)/m_up(B,0,0),
                      m_u(C,1,0)/m_u(C,0,0) - m_up(C,1,0)/m_up(C,0,0),
                      m_u(D,1,0)/m_u(D,0,0) - m_up(D,1,0)/m_up(D,0,0) };
  tk::real dvy[4] = { m_u(A,2,0)/m_u(A,0,0) - m_up(A,2,0)/m_up(A,0,0),
                      m_u(B,2,0)/m_u(B,0,0) - m_up(B,2,0)/m_up(B,0,0),
                      m_u(C,2,0)/m_u(C,0,0) - m_up(C,2,0)/m_up(C,0,0),
                      m_u(D,2,0)/m_u(D,0,0) - m_up(D,2,0)/m_up(D,0,0) };
  tk::real dvz[4] = { m_u(A,3,0)/m_u(A,0,0) - m_up(A,3,0)/m_up(A,0,0),
                      m_u(B,3,0)/m_u(B,0,0) - m_up(B,3,0)/m_up(B,0,0),
                      m_u(C,3,0)/m_u(C,0,0) - m_up(C,3,0)/m_up(C,0,0),
                      m_u(D,3,0)/m_u(D,0,0) - m_up(D,3,0)/m_up(D,0,0) };
        
  m_particles( i, 0, 0) += 
    dt*(N[A]*dvx[0] + N[B]*dvx[1] + N[C]*dvx[2] + N[D]*dvx[3]);
  m_particles( i, 1, 0) += 
    dt*(N[A]*dvy[0] + N[B]*dvy[1] + N[C]*dvy[2] + N[D]*dvy[3]);
  m_particles( i, 2, 0) += 
    dt*(N[A]*dvz[0] + N[B]*dvz[1] + N[C]*dvz[2] + N[D]*dvz[3]);

  applyBC( i, e );
  
  std::cout<<"particle coord: "<<m_particles(i,0,0)<<","
                               <<m_particles(i,1,0)<<","
                               <<m_particles(i,2,0)<<"\n";

}

void
Performer::applyBC( std::size_t i, std::size_t e )
// *****************************************************************************
// Receive particle coordinate information and check which element its in
//! \author F.J. Gonzalez
// *****************************************************************************
{
  auto& x = m_particles(i,0,0);
  auto& y = m_particles(i,1,0);
  auto& z = m_particles(i,2,0);

  if ( z > 0 ) z -= 40;
  if ( z < -40 ) z += 40;
  if ( y < -7.5 ) y = -7.5 - (y + 7.5); 
  if ( y > 7.5 ) y = 7.5 - (y - 7.5);
  if ( x < -0.125 ) y = -0.125 - (y + 0.125); 
  if ( x > 0.125 ) y = 0.125 - (y - 0.125);
  
}

void
Performer::updateSolution( const std::vector< std::size_t >& gid,
                           const std::vector< tk::real >& u )
// *****************************************************************************
// Update solution vector
//! \param[in] gid Global row indices of the vector updated
//! \param[in] u Portion of the unknown/solution vector updated
//! \author J. Bakosi
// *****************************************************************************
{
  auto ncomp = g_inputdeck.get< tag::component >().nprop();
  Assert( gid.size() * ncomp == u.size(),
          "Size of row ID vector times the number of scalar components and the "
          "size of the solution vector must equal" );

  // Receive update of solution vector
  for (std::size_t i=0; i<gid.size(); ++i) {
    auto id = tk::cref_find( m_lid, gid[i] );
    for (ncomp_t c=0; c<ncomp; ++c) m_un( id, c, 0 ) = u[ i*ncomp+c ];
  }

  // Count number of solution nodes updated
  m_nsol += gid.size();

  // If all contributions we own have been received, continue by updating a
  // different solution vector depending on time step stage
  if (m_nsol == m_gid.size()) {

    if (m_stage < 1) {

      m_uf = m_un;

    } else {

      m_up = m_u;
      m_u = m_un;
      
      parinel();

      if (!((m_it+1) % g_inputdeck.get< tag::interval, tag::field >()))
        writeFields( m_t + g_inputdeck.get< tag::discr, tag::dt >() );

      // Optionally contribute diagnostics, e.g., residuals, back to host
      if (!((m_it+1) % g_inputdeck.get< tag::interval, tag::diag >()))
        m_linsysmerger.ckLocalBranch()->diagnostics();
      else // if no diagnostics at this time, still signal back to host
        contribute(
          CkCallback( CkReductionTarget( Conductor, diagcomplete ),
                      m_conductor ) );
    }

    // Prepare for next time step stage
    m_nsol = 0;

    // Tell the Charm++ runtime system to call back to Conductor::evaluateTime()
    // once all Performer chares have received the update. The reduction is done
    // via creating a callback that invokes the typed reduction client, where
    // m_conductor is the proxy on which the reduction target method,
    // evaluateTime(), is called upon completion of the reduction.
    contribute(
      CkCallback( CkReductionTarget( Conductor, evaluateTime ), m_conductor ) );

//     // TEST FEATURE: Manually migrate this chare by using migrateMe to see if
//     // all relevant state variables are being PUPed correctly.
//     //CkPrintf("I'm performer chare %d on PE %d\n",thisIndex,CkMyPe());
//     if (thisIndex == 2 && CkMyPe() == 2) {
//       /*int j;
//       for (int i; i < 50*std::pow(thisIndex,4); i++) {
//         j = i*thisIndex;
//       }*/
//       CkPrintf("I'm performer chare %d on PE %d\n",thisIndex,CkMyPe());
//       migrateMe(1);
//    }
//    if (thisIndex == 2 && CkMyPe() == 1) {
//      CkPrintf("I'm performer chare %d on PE %d\n",thisIndex,CkMyPe());
//      migrateMe(2);
//    }

  }
}

#include "NoWarning/performer.def.h"<|MERGE_RESOLUTION|>--- conflicted
+++ resolved
@@ -2,7 +2,7 @@
 /*!
   \file      src/Inciter/Performer.C
   \author    J. Bakosi
-  \date      Thu 28 Jul 2016 08:07:40 AM MDT
+  \date      Thu 28 Jul 2016 08:49:34 AM MDT
   \copyright 2012-2015, Jozsef Bakosi, 2016, Los Alamos National Security, LLC.
   \brief     Performer advances a PDE
   \details   Performer advances a PDE. There are a potentially
@@ -526,11 +526,7 @@
   const auto& x = m_coord[0];
   const auto& y = m_coord[1];
   const auto& z = m_coord[2];
-<<<<<<< HEAD
-  
-=======
-
->>>>>>> 97d56de3
+
   // Generate npar number of particles into each mesh cell
   auto npar = g_inputdeck.get< tag::param, tag::compns, tag::npar >();
   for (std::size_t e=0; e<m_inpoel.size()/4; ++e) {
@@ -540,17 +536,6 @@
       N[3] = 1.0 - N[0] - N[1] - N[2];
       if ( std::min(N[0],1-N[0]) > 0 && std::min(N[1],1-N[1]) > 0 &&
            std::min(N[2],1-N[2]) > 0 && std::min(N[3],1-N[3]) > 0 ) {
-<<<<<<< HEAD
-          const auto A = m_inpoel[e*4+0];
-          const auto B = m_inpoel[e*4+1];
-          const auto C = m_inpoel[e*4+2];
-          const auto D = m_inpoel[e*4+3];
-          const auto i = e * npar + p;
-          m_particles( i, 0, 0 ) = x[A]*N[0] + x[B]*N[1] + x[C]*N[2] + x[D]*N[3];
-          m_particles( i, 1, 0 ) = y[A]*N[0] + y[B]*N[1] + y[C]*N[2] + y[D]*N[3];
-          m_particles( i, 2, 0 ) = z[A]*N[0] + z[B]*N[1] + z[C]*N[2] + z[D]*N[3];
-        } else --p; // retry if particle was not generated into cell
-=======
         const auto A = m_inpoel[e*4+0];
         const auto B = m_inpoel[e*4+1];
         const auto C = m_inpoel[e*4+2];
@@ -560,7 +545,6 @@
         m_particles( i, 1, 0 ) = y[A]*N[0] + y[B]*N[1] + y[C]*N[2] + y[D]*N[3];
         m_particles( i, 2, 0 ) = z[A]*N[0] + z[B]*N[1] + z[C]*N[2] + z[D]*N[3];
       } else --p; // retry if particle was not generated into cell
->>>>>>> 97d56de3
     }
   }
 }
@@ -576,13 +560,7 @@
   const auto& x = m_coord[0];
   const auto& y = m_coord[1];
   const auto& z = m_coord[2];
-<<<<<<< HEAD
-
-  std::cout<<"m_particles.nunk(): "<<m_particles.nunk()<<std::endl;
-
-=======
-  
->>>>>>> 97d56de3
+
   // Loop over the number of particles and evaluate shapefunctions at each
   // particle's location
   for (std::size_t i=0; i<m_particles.nunk(); ++i) {
@@ -605,7 +583,7 @@
       std::array< tk::real, 4 > N {{ m_particles( i, 0, 0 ),
                                      m_particles( i, 1, 0 ),
                                      m_particles( i, 2, 0 ),
-                                                        1.0 }};
+                                     1.0 }};
       tk::real Ar[16] = { x[A], x[B], x[C], x[D],
                           y[A], y[B], y[C], y[D],
                           z[A], z[B], z[C], z[D],
@@ -654,10 +632,7 @@
       // Check to see if particle i is in element e
       if ( std::min(N[0],1-N[0]) > 0 && std::min(N[1],1-N[1]) > 0 &&
            std::min(N[2],1-N[2]) > 0 && std::min(N[3],1-N[3]) > 0 ) {
-<<<<<<< HEAD
-=======
         advanceParticles( i, e, N );
->>>>>>> 97d56de3
         e = m_inpoel.size()/4;  // search for next particle
       }
     }
@@ -702,7 +677,7 @@
   m_particles( i, 2, 0) += 
     dt*(N[A]*dvz[0] + N[B]*dvz[1] + N[C]*dvz[2] + N[D]*dvz[3]);
 
-  applyBC( i, e );
+  applyBC( i );
   
   std::cout<<"particle coord: "<<m_particles(i,0,0)<<","
                                <<m_particles(i,1,0)<<","
@@ -711,7 +686,7 @@
 }
 
 void
-Performer::applyBC( std::size_t i, std::size_t e )
+Performer::applyBC( std::size_t i )
 // *****************************************************************************
 // Receive particle coordinate information and check which element its in
 //! \author F.J. Gonzalez
