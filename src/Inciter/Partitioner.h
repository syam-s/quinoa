--- conflicted
+++ resolved
@@ -433,11 +433,7 @@
     //! Test for positivity of the Jacobian for all cells in multiple meshes
     bool positiveJacobians(
       const std::unordered_map< int, std::vector< std::size_t > > chinpoel,
-<<<<<<< HEAD
-      const tk::UnsMesh::CoordMap& coordmap );
-=======
       const tk::UnsMesh::CoordMap& cm );
->>>>>>> ad6a8d3e
 };
 
 } // inciter::
