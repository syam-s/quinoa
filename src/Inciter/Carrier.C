// *****************************************************************************
/*!
  \file      src/Inciter/Carrier.C
  \author    J. Bakosi
  \copyright 2012-2015, Jozsef Bakosi, 2016, Los Alamos National Security, LLC.
  \brief     Carrier advances a system of transport equations
  \details   Carrier advances a system of transport equations. There are a
    potentially large number of Carrier Charm++ chares created by Transporter.
    Each carrier gets a chunk of the full load (part of the mesh) and does the
    same: initializes and advances a PDE in time.
*/
// *****************************************************************************

#include <string>
#include <cmath>
#include <array>
#include <set>
#include <algorithm>

#include "QuinoaConfig.h"
#include "Carrier.h"
#include "LinSysMerger.h"
#include "Vector.h"
#include "Reader.h"
#include "ContainerUtil.h"
#include "UnsMesh.h"
#include "Reorder.h"
#include "ExodusIIMeshReader.h"
#include "ExodusIIMeshWriter.h"
#include "Inciter/InputDeck/InputDeck.h"
#include "DerivedData.h"
#include "PDE.h"
#include "Tracker.h"

#ifdef HAS_ROOT
  #include "RootMeshWriter.h"
#endif

// Force the compiler to not instantiate the template below as it is
// instantiated in LinSys/LinSysMerger.C (only required on mac)
extern template class tk::LinSysMerger< inciter::CProxy_Transporter,
                                        inciter::CProxy_Carrier,
                                        inciter::AuxSolverLumpMassDiff >;

namespace inciter {

extern ctr::InputDeck g_inputdeck;
extern ctr::InputDeck g_inputdeck_defaults;
extern std::vector< PDE > g_pdes;

//! \brief Charm++ reducers used by Carrier
//! \details These variables are defined here in the .C file and declared as
//!   extern in Carrier.h. If instead one defines it in the header (as static),
//!   a new version of the variable is created any time the header file is
//!   included, yielding no compilation nor linking errors. However, that leads
//!   to runtime errors, since Carrier::registerReducers(), a Charm++
//!   "initnode" entry method, *may* fill one while contribute() may use the
//!   other (unregistered) one. Result: undefined behavior, segfault, and
//!   formatting the internet ...
CkReduction::reducerType PDFMerger;

} // inciter::

using inciter::Carrier;

Carrier::Carrier( const TransporterProxy& transporter,
                  const LinSysMergerProxy& lsm,
                  const ParticleWriterProxy& pw,
                  const std::vector< std::size_t >& conn,
                  const std::unordered_map< int,
                          std::unordered_set< std::size_t > >& msum,
                  const std::unordered_map< std::size_t, std::size_t >&
                          filenodes,
                  const tk::UnsMesh::EdgeNodes& edgenodes,
                  int ncarr ) :
  __dep(),
  m_it( 0 ),
  m_itf( 0 ),
  m_t( g_inputdeck.get< tag::discr, tag::t0 >() ),
  m_dt( g_inputdeck.get< tag::discr, tag::dt >() ),
  m_lastFieldWriteTime( -1.0 ),
  m_stage( 0 ),
  m_nvol( 0 ),
  m_nhsol( 0 ),
  m_nlsol( 0 ),
  m_naec( 0 ),
  m_nalw( 0 ),
  m_nlim( 0 ),
  m_V( 0.0 ),
  m_ncarr( static_cast< std::size_t >( ncarr ) ),
  m_outFilename( g_inputdeck.get< tag::cmd, tag::io, tag::output >() + '.' +
                 std::to_string( thisIndex )
                 #ifdef HAS_ROOT
                 + (g_inputdeck.get< tag::selected, tag::filetype >() ==
                     tk::ctr::FieldFileType::ROOT ? ".root" : "")
                 #endif
                ),
  m_transporter( transporter ),
  m_linsysmerger( lsm ),
  m_particlewriter( pw ),
  m_filenodes( filenodes ),
  m_edgenodes( edgenodes ),
  m_el( tk::global2local( conn ) ),     // fills m_inpoel, m_gid, m_lid
  m_fluxcorrector( m_inpoel.size() ),
  m_psup( tk::genPsup( m_inpoel, 4, tk::genEsup(m_inpoel,4) ) ),
  m_u( m_gid.size(), g_inputdeck.get< tag::component >().nprop() ),
  m_ul( m_gid.size(), g_inputdeck.get< tag::component >().nprop() ),
  m_uf( m_gid.size(), g_inputdeck.get< tag::component >().nprop() ),
  m_ulf( m_gid.size(), g_inputdeck.get< tag::component >().nprop() ),
  m_du( m_gid.size(), g_inputdeck.get< tag::component >().nprop() ),
  m_dul( m_gid.size(), g_inputdeck.get< tag::component >().nprop() ),
  m_p( m_u.nunk(), m_u.nprop()*2 ),
  m_q( m_u.nunk(), m_u.nprop()*2 ),
  m_a( m_gid.size(), g_inputdeck.get< tag::component >().nprop() ),
  m_lhsd( m_psup.second.size()-1, g_inputdeck.get< tag::component >().nprop() ),
  m_lhso( m_psup.first.size(), g_inputdeck.get< tag::component >().nprop() ),
  m_v( m_gid.size(), 0.0 ),
  m_vol( m_gid.size(), 0.0 ),
  m_bid(),
  m_pc(),
  m_qc(),
  m_ac(),                                               // 0 = no particles
  m_tracker( g_inputdeck.get< tag::cmd, tag::feedback >(), 0, m_inpoel )
// *****************************************************************************
//  Constructor
//! \param[in] transporter Host (Transporter) proxy
//! \param[in] lsm Linear system merger (LinSysMerger) proxy
//! \param[in] pw Particle writer proxy
//! \param[in] conn Vector of mesh element connectivity owned (global IDs)
//! \param[in] msum Global mesh node IDs associated to chare IDs bordering the
//!   mesh chunk we operate on
//! \param[in] filenodes Map associating old node IDs (as in file) to new node
//!   IDs (as in producing contiguous-row-id linear system contributions)
//! \param[in] edgenodemap Map associating new node IDs ('new' as in producing
//!   contiguous-row-id linear system contributions) to edges (a pair of old
//!   node IDs ('old' as in file). These 'new' node IDs are the ones newly
//!   added during inital uniform mesh refinement.
//! \param[in] ncarr Total number of Carrier chares
//! \author J. Bakosi
// *****************************************************************************
{
  Assert( m_psup.second.size()-1 == m_gid.size(),
          "Number of mesh points and number of global IDs unequal" );

  // Convert neighbor nodes to vectors from sets
  for (const auto& n : msum) {
    auto& v = m_msum[ n.first ];
    v.insert( end(v), begin(n.second), end(n.second) );
  }

  // Register ourselves with the linear system merger
  m_linsysmerger.ckLocalBranch()->checkin();

  // Count the number of mesh nodes at which we receive data from other chares
  // and compute map associating boundary-chare node ID associated to global ID
  std::vector< std::size_t > c;
  for (const auto& n : m_msum) for (auto i : n.second) c.push_back( i );
  tk::unique( c );
  m_bid = tk::assignLid( c );

  // Allocate receive buffers for FCT
  m_pc.resize( m_bid.size() );
  for (auto& b : m_pc) b.resize( m_u.nprop()*2 );
  m_qc.resize( m_bid.size() );
  for (auto& b : m_qc) b.resize( m_u.nprop()*2 );
  m_ac.resize( m_bid.size() );
  for (auto& b : m_ac) b.resize( m_u.nprop() );
}

void
Carrier::coord()
// *****************************************************************************
//  Read mesh node coordinates and optionally add new edge-nodes in case of
//  initial uniform refinement
//! \author J. Bakosi
// *****************************************************************************
{
  // Read coordinates of nodes of the mesh chunk we operate on
  readCoords();
  // Add coordinates of mesh nodes newly generated to edge-mid points during
  // initial refinement
  addEdgeNodeCoords();
  // Compute mesh cell volumes
  vol();
  // Compute mesh cell statistics
  stat();
}

void
Carrier::vol()
// *****************************************************************************
// Sum mesh volumes to nodes, start communicating them on chare-boundaries
//! \author J. Bakosi
// *****************************************************************************
{
  const auto& x = m_coord[0];
  const auto& y = m_coord[1];
  const auto& z = m_coord[2];

  // Compute nodal volumes on our chunk of the mesh
  for (std::size_t e=0; e<m_inpoel.size()/4; ++e) {
    const std::array< std::size_t, 4 > N{{ m_inpoel[e*4+0], m_inpoel[e*4+1],
                                           m_inpoel[e*4+2], m_inpoel[e*4+3] }};
    // compute element Jacobi determinant * 5/120 = element volume / 4
    const std::array< tk::real, 3 >
      ba{{ x[N[1]]-x[N[0]], y[N[1]]-y[N[0]], z[N[1]]-z[N[0]] }},
      ca{{ x[N[2]]-x[N[0]], y[N[2]]-y[N[0]], z[N[2]]-z[N[0]] }},
      da{{ x[N[3]]-x[N[0]], y[N[3]]-y[N[0]], z[N[3]]-z[N[0]] }};
    const auto J = tk::triple( ba, ca, da ) * 5.0 / 120.0;
    ErrChk( J > 0, "Element Jacobian non-positive: PE:" +
                   std::to_string(CkMyPe()) + ", node IDs: " +
                   std::to_string(m_gid[N[0]]) + ',' +
                   std::to_string(m_gid[N[1]]) + ',' +
                   std::to_string(m_gid[N[2]]) + ',' +
                   std::to_string(m_gid[N[3]]) + ", coords: (" +
                   std::to_string(x[N[0]]) + ", " +
                   std::to_string(y[N[0]]) + ", " +
                   std::to_string(z[N[0]]) + "), (" +
                   std::to_string(x[N[1]]) + ", " +
                   std::to_string(y[N[1]]) + ", " +
                   std::to_string(z[N[1]]) + "), (" +
                   std::to_string(x[N[2]]) + ", " +
                   std::to_string(y[N[2]]) + ", " +
                   std::to_string(z[N[2]]) + "), (" +
                   std::to_string(x[N[3]]) + ", " +
                   std::to_string(y[N[3]]) + ", " +
                   std::to_string(z[N[3]]) + ')' );
    // scatter add V/4 to nodes
    for (std::size_t j=0; j<4; ++j) { m_v[N[j]] = m_vol[N[j]] += J; }
  }

  // Sum mesh volume to host
  tk::real V = 0.0;
  for (auto v : m_v) V += v;
  contribute( sizeof(tk::real), &V, CkReduction::sum_double,
    CkCallback(CkReductionTarget(Transporter,vol), m_transporter) );

  // Send our nodal volume contributions to neighbor chares
  if (m_msum.empty())
    contribute(
       CkCallback(CkReductionTarget(Transporter,volcomplete), m_transporter) );
  else
    for (const auto& n : m_msum) {
      std::vector< tk::real > v;
      for (auto i : n.second) v.push_back( m_vol[ tk::cref_find(m_lid,i) ] );
      thisProxy[ n.first ].comvol( n.second, v );
    }
}

void
Carrier::stat()
// *****************************************************************************
// Compute mesh volume statistics
//! \author J. Bakosi
// *****************************************************************************
{
  const auto& x = m_coord[0];
  const auto& y = m_coord[1];
  const auto& z = m_coord[2];

  auto MIN = -std::numeric_limits< tk::real >::max();
  auto MAX = std::numeric_limits< tk::real >::max();
  std::array< tk::real, 2 > min = {{ MAX, MAX }};
  std::array< tk::real, 2 > max = {{ MIN, MIN }};
  std::array< tk::real, 4 > sum{{ 0.0, 0.0, 0.0, 0.0 }};
  tk::UniPDF edgePDF( 1e-4 );
  tk::UniPDF volPDF( 1e-4 );

  // Compute edge length statistics
  // Note that while the min and max edge lengths are independent of the number
  // of CPUs (by the time they are aggregated across all chares), the sum of
  // the edge lengths and the edge length PDF are not. This is because the
  // edges on the chare-boundary are counted multiple times and we
  // conscientiously do not make an effort to precisely compute this, because
  // that would require communication and more complex logic. Since these
  // statistics are intended as simple average diagnostics, we ignore these
  // small differences. For reproducible average edge lengths and edge length
  // PDFs, run the mesh in serial.
  for (std::size_t p=0; p<m_gid.size(); ++p)
    for (auto i=m_psup.second[p]+1; i<=m_psup.second[p+1]; ++i) {
       const auto dx = x[ m_psup.first[i] ] - x[ p ];
       const auto dy = y[ m_psup.first[i] ] - y[ p ];
       const auto dz = z[ m_psup.first[i] ] - z[ p ];
       const auto length = std::sqrt( dx*dx + dy*dy + dz*dz );
       if (length < min[0]) min[0] = length;
       if (length > max[0]) max[0] = length;
       sum[0] += 1.0;
       sum[1] += length;
       edgePDF.add( length );
    }

  // Compute mesh cell volume statistics
  for (std::size_t e=0; e<m_inpoel.size()/4; ++e) {
    const std::array< std::size_t, 4 > N{{ m_inpoel[e*4+0], m_inpoel[e*4+1],
                                           m_inpoel[e*4+2], m_inpoel[e*4+3] }};
    const std::array< tk::real, 3 >
      ba{{ x[N[1]]-x[N[0]], y[N[1]]-y[N[0]], z[N[1]]-z[N[0]] }},
      ca{{ x[N[2]]-x[N[0]], y[N[2]]-y[N[0]], z[N[2]]-z[N[0]] }},
      da{{ x[N[3]]-x[N[0]], y[N[3]]-y[N[0]], z[N[3]]-z[N[0]] }};
    const auto L = std::cbrt( tk::triple( ba, ca, da ) / 6.0 );
    if (L < min[1]) min[1] = L;
    if (L > max[1]) max[1] = L;
    sum[2] += 1.0;
    sum[3] += L;
    volPDF.add( L );
  }

  // Contribute to mesh statistics across all Carrier chares
  contribute( min.size()*sizeof(tk::real), min.data(), CkReduction::min_double,
    CkCallback(CkReductionTarget(Transporter,minstat), m_transporter) );
  contribute( max.size()*sizeof(tk::real), max.data(), CkReduction::max_double,
    CkCallback(CkReductionTarget(Transporter,maxstat), m_transporter) );
  contribute( sum.size()*sizeof(tk::real), sum.data(), CkReduction::sum_double,
    CkCallback(CkReductionTarget(Transporter,sumstat), m_transporter) );

  // Serialize PDFs to raw stream
  auto stream = tk::serialize( { edgePDF, volPDF } );
  // Create Charm++ callback function for reduction of PDFs with
  // Transporter::pdfstat() as the final target where the results will appear.
  CkCallback cb( CkIndex_Transporter::pdfstat(nullptr), m_transporter );
  // Contribute serialized PDF of partial sums to host via Charm++ reduction
  contribute( stream.first, stream.second.get(), PDFMerger, cb );
}

void
Carrier::comvol( const std::vector< std::size_t >& gid,
                 const std::vector< tk::real >& V )
// *****************************************************************************
//  Receive nodal volumes on chare-boundaries
//! \param[in] gid Global mesh node IDs at which we receive volume contributions
//! \param[in] V Partial sums of nodal volume contributions to chare-boundary
//!   nodes
//! \author J. Bakosi
// *****************************************************************************
{
  Assert( V.size() == gid.size(), "Size mismatch" );

  for (std::size_t i=0; i<gid.size(); ++i) {
    auto lid = tk::cref_find( m_lid, gid[i] );
    Assert( lid < m_vol.size(), "Indexing out of bounds" );
    m_vol[ lid ] += V[i];
  }

  if (++m_nvol == m_msum.size()) {
    m_nvol = 0;
    contribute(
       CkCallback(CkReductionTarget(Transporter,volcomplete), m_transporter) );
  }
}

void
Carrier::setup( tk::real v )
// *****************************************************************************
// Setup rows, query boundary conditions, generate particles, output mesh, etc.
//! \param[in] v Total mesh volume
//! \author J. Bakosi
// *****************************************************************************
{
  // Store total mesh volume
  m_V = v;
  // Output chare mesh to file
  writeMesh();
  // Send off global row IDs to linear system merger
  m_linsysmerger.ckLocalBranch()->charerow( thisIndex, m_gid );
  // Send node IDs from element side sets matched to BC set IDs
  bc();
  // Generate particles
  m_tracker.genpar( m_coord, m_inpoel, m_ncarr, thisIndex );
  // Output fields metadata to output file
  writeMeta();
}

void
Carrier::bc()
// *****************************************************************************
//  Extract node IDs from side set node lists and match to user-specified
//  boundary conditions
//! \details Boundary conditions (BC), mathematically speaking, are applied on
//!   finite surfaces. These finite surfaces are given by element sets. This
//!   function queries the node lists associated to side set IDs as read in from
//!   file (old mesh node IDs as in file associated to all side sets in file).
//!   Then the user-specified boundary conditions, their values and which side
//!   set they are assigned to, are interrogated and only those nodes and their
//!   BC values are extracted that we operate on. This BC data structure is then
//!   sent to the linear system merger which needs to know about this to apply
//!   BCs before a linear solve. Note that the BC mesh nodes that this function
//!   results in, stored in dirbc and sent to the linear system merger, only
//!   contains those nodes that this chare contributes to, i.e., it does not
//!   contain those BC nodes at which other chares enforce Dirichlet BCs. The
//!   linear system merger then collects these and communicates to other PEs so
//!   that BC data held in LinSysMerger::m_bc are the same on all PEs. That is
//!   the authoritative BC data, which can be queried by LinSysMerger::bc().
//! \author J. Bakosi
// *****************************************************************************
{
  // Access all side sets from LinSysMerger
  auto& side = m_linsysmerger.ckLocalBranch()->side();

  // Invert file-node map, a map associating old node IDs (as in file) to new
  // node IDs (as in producing contiguous-row-id linear system contributions),
  // so we can search more efficiently for old node IDs.
  decltype(m_filenodes) linnodes;
  for (const auto& i : m_filenodes) linnodes[ i.second ] = i.first;

  // lambda to find out if we own the old (as in file) global node id
  auto own = [ &linnodes ]( std::size_t id ) -> std::pair< bool, std::size_t >
  {
    auto it = linnodes.find( id );
    if (it != end(linnodes))
      return { true, it->second };
    else
      return { false, 0 };
  };

  // lambda to collect all edge-nodes whose both edge-end-points are in the node
  // set given
  auto edgebc = [ this ]( const std::unordered_set< std::size_t >& bcnodes )
              -> std::vector< std::pair< bool, std::size_t > >
  {
    std::vector< std::pair< bool, std::size_t > > en;
    for (const auto& ed : m_edgenodes)
      if ( bcnodes.find( ed.first[0] ) != end(bcnodes) &&
           bcnodes.find( ed.first[1] ) != end(bcnodes) )
        en.push_back( { true, ed.second } );
    return en;
  };

  // lambda to query the Dirichlet BCs on a side set for all components of all
  // the PDEs integrated
  auto bcval = []( int sideset ) {
    // storage for whether the a BC is set and its value for all components of
    // all PDEs configured to be solved
    std::vector< std::pair< bool, tk::real > > b;
    for (const auto& eq : g_pdes) {
      auto e = eq.dirbc( sideset );
      b.insert( end(b), begin(e), end(e) );
    }
    Assert( b.size() == g_inputdeck.get< tag::component >().nprop(),
            "The total number of scalar components of all configured PDEs (" +
            std::to_string( g_inputdeck.get< tag::component >().nprop() ) + ") "
            "and the sum of the lengths of the Dirichlet BC vectors returned "
            "from all configured PDE::dirbc() calls (" +
            std::to_string( b.size() ) + ") does not match" );
    return b;
  };

  // lambda to find out whether 'new' node id is in the list of 'old' node ids
  // given in s (which contains the old node ids of a side set). Here 'old'
  // means as in file, while 'new' means as in producing contiguous-row-id
  // linear system contributions. See also Partitioner.h.
  auto inset = [ this ]( std::size_t id, const std::vector< std::size_t >& s )
  -> bool {
    for (auto n : s) if (tk::cref_find(this->m_filenodes,id) == n) return true;
    return false;
  };

  // Dirichlet boundary conditions storage: Vector of pairs of bool and boundary
  // condition value associated to mesh node IDs at which to set Dirichlet
  // boundary conditions
  std::unordered_map< std::size_t,
                      std::vector< std::pair< bool, tk::real > > > dirbc;

  // lambda to associate BC values and whether they are set (for all PDE
  // components) to a node
  auto assign = [&dirbc]( const std::vector< std::pair< bool, tk::real > >& b,
                          std::size_t n )
  {
    auto& v = dirbc[ n ];
    v.resize( b.size() );
    for (std::size_t i=0; i<b.size(); ++i) if (b[i].first) v[i] = b[i];
  };

  // Collect mesh node IDs we contribute to at which a Dirichlet BC is set. The
  // data structure in which this information is stored associates a vector of
  // pairs of bool and BC value to new global mesh node IDs. 'New' as in
  // producing contiguous-row-id linear system contributions, see also
  // Partitioner.h. The bool indicates whether the BC value is set at the given
  // node by the user. The size of the vectors is the number of PDEs integrated
  // for all scalar components in all PDEs. The vector is associated to global
  // node IDs at which the boundary condition will be set. If a node gets
  // boundary conditions from multiple side sets, true values (the fact that a
  // BC is set) overwrite existing false ones, i.e., the union of the boundary
  // conditions will be applied at the node.
  for (const auto& s : side) {
    // get BC values for side set
    auto b = bcval( s.first );
    // query if any BC is to be set on the side set for any component of any of
    // the PDEs integrated
    bool ubc = std::any_of( b.cbegin(), b.cend(),
                            [](const std::pair< bool, tk::real >& p)
                            { return p.first; } );
    // for all node IDs we contribute to in the side set associate BC values and
    // whether they are set for a component (for all PDE components)
    std::unordered_set< std::size_t > bcnodes;
    for (auto o : s.second) {
      auto n = own(o);
      if (n.first && inset(n.second,s.second) && ubc) {
        assign( b, n.second );          // assign BC values to nodes
        bcnodes.insert( n.second );     // store BC nodes
      }
    }
    // associate BC values and whether they are set (for all PDE components) for
    // all edge-nodes at whose both edge-end-points BCs are set
    for (const auto& n : edgebc(bcnodes)) if (n.first) assign( b, n.second );
  }

  // send progress report to host
  if ( g_inputdeck.get< tag::cmd, tag::feedback >() )
    m_transporter.chbcmatched();

  // Send off list of owned node IDs mapped to side sets to LinSysMerger
  m_linsysmerger.ckLocalBranch()->charebc( dirbc );
}

void
Carrier::init()
// *****************************************************************************
// Set ICs, compute initial time step size, output initial field data, compute
// left-hand-side matrix
//! \author J. Bakosi
// *****************************************************************************
{
  // zero initial solution vector
  m_du.fill( 0.0 );

  // Send off initial guess for assembly
  m_linsysmerger.ckLocalBranch()->charesol( thisIndex, m_gid, m_du );

  // Set initial and boundary conditions for all PDEs
  auto& dbc = m_linsysmerger.ckLocalBranch()->dirbc();
  for (const auto& eq : g_pdes) eq.initialize( m_coord, m_u, m_t, m_gid, dbc );

  // Compute initial time step size
  dt();

  // Output initial conditions to file (regardless of whether it was requested)
  if ( !g_inputdeck.get< tag::cmd, tag::benchmark >() ) writeFields( m_t );

  // send progress report to host
  if ( g_inputdeck.get< tag::cmd, tag::feedback >() )
    m_transporter.chic();

  // Compute left-hand side of PDE
  lhs();
}

void
Carrier::dt()
// *****************************************************************************
// Start computing minimum time step size
//! \author J. Bakosi
// *****************************************************************************
{
  tk::real mindt = std::numeric_limits< tk::real >::max();

  auto const_dt = g_inputdeck.get< tag::discr, tag::dt >();
  auto def_const_dt = g_inputdeck_defaults.get< tag::discr, tag::dt >();
  auto eps = std::numeric_limits< tk::real >::epsilon();

  // use constant dt if configured
  if (std::abs(const_dt - def_const_dt) > eps) {

    mindt = const_dt;

  } else {      // compute dt based on CFL

    // find the minimum dt across all PDEs integrated
    for (const auto& eq : g_pdes) {
      auto eqdt = eq.dt( m_coord, m_inpoel, m_u );
      if (eqdt < mindt) mindt = eqdt;
    }

    // Scale smallest dt with CFL coefficient
    mindt *= g_inputdeck.get< tag::discr, tag::cfl >();

  }

  // Contribute to mindt across all Carrier chares
  contribute( sizeof(tk::real), &mindt, CkReduction::min_double,
    CkCallback(CkReductionTarget(Transporter,dt), m_transporter) );
}

void
Carrier::lhs()
// *****************************************************************************
// Compute left-hand side of transport equations
//! \author J. Bakosi
// *****************************************************************************
{
  // Compute left-hand side matrix for all equations
  for (const auto& eq : g_pdes)
    eq.lhs( m_coord, m_inpoel, m_psup, m_lhsd, m_lhso );

  // Send off left hand side for assembly
  m_linsysmerger.ckLocalBranch()->
    charelhs( thisIndex, m_gid, m_psup, m_lhsd, m_lhso );

  // Compute lumped mass lhs required for the low order solution
  auto lump = m_fluxcorrector.lump( m_coord, m_inpoel );
  // Send off lumped mass lhs for assembly
  m_linsysmerger.ckLocalBranch()->chareauxlhs( thisIndex, m_gid, lump );

  // send progress report to host
  if ( g_inputdeck.get< tag::cmd, tag::feedback >() )
    m_transporter.chlhs();

  // Call back to Transporter::initcomplete(), signaling that the initialization
  // is complete and we are now starting time stepping
  contribute(
      CkCallback(CkReductionTarget(Transporter,initcomplete), m_transporter));
}

void
Carrier::rhs( const tk::Fields& sol )
// *****************************************************************************
// Compute right-hand side of transport equations
//! \param[in] sol Solution vector at current stage
//! \author J. Bakosi
// *****************************************************************************
{
  // Initialize FCT data structures for new time step stage
  m_p.fill( 0.0 );
  m_a.fill( 0.0 );
  for (std::size_t p=0; p<m_u.nunk(); ++p)
    for (ncomp_t c=0; c<g_inputdeck.get<tag::component>().nprop(); ++c) {
      m_q(p,c*2+0,0) = -std::numeric_limits< tk::real >::max();
      m_q(p,c*2+1,0) = std::numeric_limits< tk::real >::max();
    }

  for (auto& b : m_pc) std::fill( begin(b), end(b), 0.0 );
  for (auto& b : m_ac) std::fill( begin(b), end(b), 0.0 );
  for (auto& b : m_qc)
    for (ncomp_t c=0; c<m_u.nprop(); ++c) {
      b[c*2+0] = -std::numeric_limits< tk::real >::max();
      b[c*2+1] = std::numeric_limits< tk::real >::max();
    }

  // Compute right-hand side vector for all equations
  tk::Fields r( m_gid.size(), g_inputdeck.get< tag::component >().nprop() );
  // Scale dt by 0.5 for first stage in Runge-Kutta 2-stage time stepping only
  // while computing the right-hand sides
  if (m_stage < 1) m_dt *= 0.5;
  for (const auto& eq : g_pdes) eq.rhs( m_t, m_dt, m_coord, m_inpoel, sol, r );
  if (m_stage < 1) m_dt /= 0.5;
  // Send off right-hand sides for assembly
  m_linsysmerger.ckLocalBranch()->charerhs( thisIndex, m_gid, r );

  // Compute mass diffusion rhs contribution required for the low order solution
  auto diff = m_fluxcorrector.diff( m_coord, m_inpoel, sol );
  // Send off mass diffusion rhs contribution for assembly
  m_linsysmerger.ckLocalBranch()->chareauxrhs( thisIndex, m_gid, diff );

  // send progress report to host
  if ( g_inputdeck.get< tag::cmd, tag::feedback >() )
    m_transporter.chrhs();
}

void
Carrier::readCoords()
// *****************************************************************************
//  Read coordinates of mesh nodes from file
//! \author J. Bakosi
// *****************************************************************************
{
  tk::ExodusIIMeshReader
    er( g_inputdeck.get< tag::cmd, tag::io, tag::input >() );

  auto nnode = er.readHeader();

  auto& x = m_coord[0];
  auto& y = m_coord[1];
  auto& z = m_coord[2];

  auto nn = m_lid.size();
  x.resize( nn );
  y.resize( nn );
  z.resize( nn );

  for (auto p : m_gid) {
    auto n = m_filenodes.find(p);
    if (n != end(m_filenodes) && n->second < nnode)
      er.readNode( n->second, tk::cref_find(m_lid,n->first), x, y, z );
  }
}

void
Carrier::addEdgeNodeCoords()
// *****************************************************************************
//  Add coordinates of mesh nodes newly generated to edge-mid points during
//  initial refinement
//! \author J. Bakosi
// *****************************************************************************
{
  if (m_edgenodes.empty()) return;

  auto& x = m_coord[0];
  auto& y = m_coord[1];
  auto& z = m_coord[2];
  Assert( x.size() == y.size() && x.size() == z.size(), "Size mismatch" );

  // Lambda to add coordinates for a single new node on an edge
  auto addnode = [ this, &x, &y, &z ]
                 ( const decltype(m_edgenodes)::value_type& e )
  {
    auto p = tk::cref_find( m_lid, e.first[0] );
    auto q = tk::cref_find( m_lid, e.first[1] );
    auto i = tk::cref_find( m_lid, e.second );
    Assert( p < x.size(), "Carrier chare " + std::to_string(thisIndex) +
                          " indexing out of bounds: " + std::to_string(p)
                          + " must be lower than " + std::to_string(x.size()) );
    Assert( q < x.size(), "Carrier chare " + std::to_string(thisIndex) +
                          " indexing out of bounds: " + std::to_string(q)
                          + " must be lower than " + std::to_string(x.size()) );
    Assert( i < x.size(), "Carrier chare " + std::to_string(thisIndex) +
                          " indexing out of bounds: " + std::to_string(i)
                          + " must be lower than " + std::to_string(x.size()) );
    x[i] = (x[p]+x[q])/2.0;
    y[i] = (y[p]+y[q])/2.0;
    z[i] = (z[p]+z[q])/2.0;
  };

  // add new nodes
  for (const auto& e : m_edgenodes) addnode( e );
}

void
Carrier::writeMesh()
// *****************************************************************************
// Output chare element blocks to file
//! \author J. Bakosi
// *****************************************************************************
{
  if (!g_inputdeck.get< tag::cmd, tag::benchmark >()) {

    #ifdef HAS_ROOT
    auto filetype = g_inputdeck.get< tag::selected, tag::filetype >();

    if (filetype == tk::ctr::FieldFileType::ROOT) {

      tk::RootMeshWriter rmw( m_outFilename, 0 );
      rmw.writeMesh( tk::UnsMesh( m_inpoel, m_coord ) );

    } else
    #endif
    {

      // Create ExodusII writer
      tk::ExodusIIMeshWriter ew( m_outFilename, tk::ExoWriter::CREATE );
      // Write chare mesh initializing element connectivity and point coords
      ew.writeMesh( tk::UnsMesh( m_inpoel, m_coord ) );
    
    }    
  }
}

void
Carrier::writeSolution( const tk::ExodusIIMeshWriter& ew,
                        uint64_t it,
                        const std::vector< std::vector< tk::real > >& u ) const
// *****************************************************************************
// Output solution to file
//! \param[in] ew ExodusII mesh-based writer object
//! \param[in] it Iteration count
//! \param[in] varid Exodus variable ID
//! \param[in] u Vector of fields to write to file
//! \author J. Bakosi
// *****************************************************************************
{
  int varid = 0;
  for (const auto& f : u) ew.writeNodeScalar( it, ++varid, f );
}

#ifdef HAS_ROOT
void
Carrier::writeSolution( const tk::RootMeshWriter& rmw,
                        uint64_t it,
                        const std::vector< std::vector< tk::real > >& u ) const
// *****************************************************************************
// Output solution to file
//! \param[in] rmw Root mesh-based writer object
//! \param[in] it Iteration count
//! \param[in] varid Exodus variable ID
//! \param[in] u Vector of fields to write to file
//! \author A. Pakki
// *****************************************************************************
{
  int varid = 0;
  for (const auto& f : u) rmw.writeNodeScalar( it, ++varid, f );
}
#endif

void
Carrier::writeMeta() const
// *****************************************************************************
// Output mesh-based fields metadata to file
//! \author J. Bakosi
// *****************************************************************************
{
  if (!g_inputdeck.get< tag::cmd, tag::benchmark >()) {

    #ifdef HAS_ROOT
    auto filetype = g_inputdeck.get< tag::selected, tag::filetype >();

<<<<<<< HEAD
    if (filetype == tk::ctr::FieldFileType::ROOT) {
 
      tk::RootMeshWriter rmw( m_outFilename, 1 );

      // Collect nodal field output names from all PDEs
      std::vector< std::string > names;
      for (const auto& eq : g_pdes) {
        auto n = eq.names();
        names.insert( end(names), begin(n), end(n) );
      }

      // Write node field names
      rmw.writeNodeVarNames( names );

    } else
    #endif
    {
=======
    // Collect nodal field output names from all PDEs
    std::vector< std::string > names;
    for (const auto& eq : g_pdes) {
      auto n = eq.fieldNames();
      names.insert( end(names), begin(n), end(n) );
    }
>>>>>>> eceab268

      // Create ExodusII writer
      tk::ExodusIIMeshWriter ew( m_outFilename, tk::ExoWriter::OPEN );

      // Collect nodal field output names from all PDEs
      std::vector< std::string > names;
      for (const auto& eq : g_pdes) {
        auto n = eq.names();
        names.insert( end(names), begin(n), end(n) );
      }

      // Write node field names
      ew.writeNodeVarNames( names );
    }

  }
}

void
Carrier::writeFields( tk::real time )
// *****************************************************************************
// Output mesh-based fields to file
//! \param[in] time Physical time
//! \author J. Bakosi
// *****************************************************************************
{
  // Only write if the last time is different than the current one
  if (std::abs(m_lastFieldWriteTime - time) <
      std::numeric_limits< tk::real >::epsilon() )
    return;

  // Save time stamp at which the last field write happened
  m_lastFieldWriteTime = time;

  // Increase field output iteration count
  ++m_itf;

  // Lambda to collect node fields output from all PDEs
  auto nodefields = [&]() {
    auto u = m_u;   // make a copy as eq::output() may overwrite its arg
    std::vector< std::vector< tk::real > > output;
    for (const auto& eq : g_pdes) {
      auto o = eq.output( time, m_V, m_coord, m_v, u );
      output.insert( end(output), begin(o), end(o) );
    }
    return output;
  };

  #ifdef HAS_ROOT
  auto filetype = g_inputdeck.get< tag::selected, tag::filetype >();

  if (filetype == tk::ctr::FieldFileType::ROOT) {

    // Create Root writer
    tk::RootMeshWriter rmw( m_outFilename, 1 );
    // Write time stamp
    rmw.writeTimeStamp( m_itf, time );
    // Write node fields to file
    writeSolution( rmw, m_itf, nodefields() );

  } else
  #endif
  {

    // Create ExodusII writer
    tk::ExodusIIMeshWriter ew( m_outFilename, tk::ExoWriter::OPEN );
    // Write time stamp
    ew.writeTimeStamp( m_itf, time );
    // Write node fields to file
    writeSolution( ew, m_itf, nodefields() );

<<<<<<< HEAD
=======
  // Collect node fields output from all PDEs
  auto u = m_u;   // make a copy as eq::output() is allowed to overwrite its arg
  std::vector< std::vector< tk::real > > output;
  for (const auto& eq : g_pdes) {
    auto o = eq.fieldOutput( time, m_V, m_coord, m_v, u );
    output.insert( end(output), begin(o), end(o) );
>>>>>>> eceab268
  }
}

void
Carrier::doWriteParticles()
// *****************************************************************************
// Output particles fields to file
//! \author J. Bakosi
// *****************************************************************************
{
  if (!g_inputdeck.get< tag::cmd, tag::benchmark >())
    m_tracker.doWriteParticles( m_particlewriter, m_it );
}

void
Carrier::aec( const tk::Fields& Un )
// *****************************************************************************
//  Compute and sum antidiffusive element contributions (AEC) to mesh nodes
//! \details This function computes and starts communicating m_p, which stores
//!    the sum of all positive (negative) antidiffusive element contributions to
//!    nodes (Lohner: P^{+,-}_i), see also FluxCorrector::aec().
//! \author J. Bakosi
// *****************************************************************************
{
  // Compute and sum antidiffusive element contributions to mesh nodes. Note
  // that the sums are complete on nodes that are not shared with other chares
  // and only partial sums on chare-boundary nodes.
  auto& dbc = m_linsysmerger.ckLocalBranch()->dirbc();
  m_fluxcorrector.aec( m_coord, m_inpoel, m_vol, dbc, m_gid, m_du, Un, m_p );
  ownaec_complete();
  #ifndef NDEBUG
  ownaec_complete();
  #endif

  if (m_msum.empty())
    comaec_complete();
  else // send contributions to chare-boundary nodes to fellow chares
    for (const auto& n : m_msum) {
      std::vector< std::vector< tk::real > > p;
      for (auto i : n.second) p.push_back( m_p[ tk::cref_find(m_lid,i) ] );
      thisProxy[ n.first ].comaec( n.second, p );
    }
}

void
Carrier::comaec( const std::vector< std::size_t >& gid,
                 const std::vector< std::vector< tk::real > >& P )
// *****************************************************************************
//  Receive sums of antidiffusive element contributions on chare-boundaries
//! \param[in] gid Global mesh node IDs at which we receive AEC contributions
//! \param[in] P Partial sums of positive (negative) antidiffusive element
//!   contributions to chare-boundary nodes
//! \details This function receives contributions to m_p, which stores the
//!   sum of all positive (negative) antidiffusive element contributions to
//!   nodes (Lohner: P^{+,-}_i), see also FluxCorrector::aec(). While m_p stores
//!   own contributions, m_pc collects the neighbor chare contributions during
//!   communication. This way work on m_p and m_pc is overlapped. The two are
//!   combined in lim().
//! \author J. Bakosi
// *****************************************************************************
{
  Assert( P.size() == gid.size(), "Size mismatch" );

  using tk::operator+=;

  for (std::size_t i=0; i<gid.size(); ++i) {
    auto bid = tk::cref_find( m_bid, gid[i] );
    Assert( bid < m_pc.size(), "Indexing out of bounds" );
    m_pc[ bid ] += P[i];
  }

  if (++m_naec == m_msum.size()) {
    m_naec = 0;
    comaec_complete();
  }
}

void
Carrier::alw( const tk::Fields& Un, const tk::Fields& Ul )
// *****************************************************************************
//  Compute the maximum and minimum unknowns of elements surrounding nodes
//! \param[in] Un Solution at previous time step stage
//! \param[in] Ul Low order solution
//! \details This function computes and starts communicating m_q, which stores
//!    the maximum and mimimum unknowns of all elements surrounding each node
//!    (Lohner: u^{max,min}_i), see also FluxCorrector::alw().
//! \author J. Bakosi
// *****************************************************************************
{
  // Compute the maximum and minimum unknowns of all elements surrounding nodes
  // Note that the maximum and minimum unknowns are complete on nodes that are
  // not shared with other chares and only partially complete on chare-boundary
  // nodes.
  m_fluxcorrector.alw( m_inpoel, Un, Ul, m_q );
  ownalw_complete();
  #ifndef NDEBUG
  ownalw_complete();
  #endif

  if (m_msum.empty())
    comalw_complete();
  else // send contributions at chare-boundary nodes to fellow chares
    for (const auto& n : m_msum) {
      std::vector< std::vector< tk::real > > q;
      for (auto i : n.second) q.push_back( m_q[ tk::cref_find(m_lid,i) ] );
      thisProxy[ n.first ].comalw( n.second, q );
    }
}

void
Carrier::comalw( const std::vector< std::size_t >& gid,
                 const std::vector< std::vector< tk::real > >& Q )
// *****************************************************************************
// Receive contributions to the maxima and minima of unknowns of all elements
// surrounding mesh nodes on chare-boundaries
//! \param[in] gid Global mesh node IDs at which we receive contributions
//! \param[in] Q Partial contributions to maximum and minimum unknowns of all
//!   elements surrounding nodes to chare-boundary nodes
//! \details This function receives contributions to m_q, which stores the
//!   maximum and mimimum unknowns of all elements surrounding each node
//!   (Lohner: u^{max,min}_i), see also FluxCorrector::alw(). While m_q stores
//!   own contributions, m_qc collects the neighbor chare contributions during
//!   communication. This way work on m_q and m_qc is overlapped. The two are
//!   combined in lim().
//! \author J. Bakosi
// *****************************************************************************
{
  Assert( Q.size() == gid.size(), "Size mismatch" );

  for (std::size_t i=0; i<gid.size(); ++i) {
    auto bid = tk::cref_find( m_bid, gid[i] );
    Assert( bid < m_qc.size(), "Indexing out of bounds" );
    auto& o = m_qc[ bid ];
    const auto& q = Q[i];
    for (ncomp_t c=0; c<m_u.nprop(); ++c) {
      if (q[c*2+0] > o[c*2+0]) o[c*2+0] = q[c*2+0];
      if (q[c*2+1] < o[c*2+1]) o[c*2+1] = q[c*2+1];
    }
  }

  if (++m_nalw == m_msum.size()) {
    m_nalw = 0;
    comalw_complete();
  }
}

void
Carrier::lim()
// *****************************************************************************
//  Compute the limited antidiffusive element contributions
//! \details This function computes and starts communicating m_a, which stores
//!   the limited antidiffusive element contributions assembled to nodes
//!   (Lohner: AEC^c), see also FluxCorrector::limit().
//! \author J. Bakosi
// *****************************************************************************
{
  // Combine own and communicated contributions to P and Q
  for (const auto& b : m_bid) {
    auto lid = tk::cref_find( m_lid, b.first );
    const auto& bpc = m_pc[ b.second ];
    const auto& bqc = m_qc[ b.second ];
    for (ncomp_t c=0; c<m_p.nprop()/2; ++c) {
      m_p(lid,c*2+0,0) += bpc[c*2+0];
      m_p(lid,c*2+1,0) += bpc[c*2+1];
      if (bqc[c*2+0] > m_q(lid,c*2+0,0)) m_q(lid,c*2+0,0) = bqc[c*2+0];
      if (bqc[c*2+1] < m_q(lid,c*2+1,0)) m_q(lid,c*2+1,0) = bqc[c*2+1];
    }
  }

  m_fluxcorrector.lim( m_inpoel, m_p, (m_stage<1?m_ulf:m_ul), m_q, m_a );
  ownlim_complete();

  if (m_msum.empty())
    comlim_complete();
  else // send contributions to chare-boundary nodes to fellow chares
    for (const auto& n : m_msum) {
      std::vector< std::vector< tk::real > > a;
      for (auto i : n.second) a.push_back( m_a[ tk::cref_find(m_lid,i) ] );
      thisProxy[ n.first ].comlim( n.second, a );
    }
}

void
Carrier::comlim( const std::vector< std::size_t >& gid,
                 const std::vector< std::vector< tk::real > >& A )
// *****************************************************************************
//  Receive contributions of limited antidiffusive element contributions on
//  chare-boundaries
//! \param[in] gid Global mesh node IDs at which we receive contributions
//! \param[in] A Partial contributions to antidiffusive element contributions to
//!   chare-boundary nodes
//! \details This function receives contributions to m_a, which stores the
//!   limited antidiffusive element contributions assembled to nodes (Lohner:
//!   AEC^c), see also FluxCorrector::limit(). While m_a stores own
//!   contributions, m_ac collects the neighbor chare contributions during
//!   communication. This way work on m_a and m_ac is overlapped. The two are
//!   combined in apply().
//! \author J. Bakosi
// *****************************************************************************
{
  Assert( A.size() == gid.size(), "Size mismatch" );

  using tk::operator+=;

  for (std::size_t i=0; i<gid.size(); ++i) {
    auto bid = tk::cref_find( m_bid, gid[i] );
    Assert( bid < m_ac.size(), "Indexing out of bounds" );
    m_ac[ bid ] += A[i];
  }
 
  if (++m_nlim == m_msum.size()) {
    m_nlim = 0;
    comlim_complete();
  }
}

void
Carrier::advance( uint8_t stage, tk::real newdt, uint64_t it, tk::real t )
// *****************************************************************************
// Advance equations to next stage in multi-stage time stepping
//! \param[in] stage Stage in multi-stage time stepping
//! \param[in] newdt Size of this new time step
//! \param[in] it Iteration count
//! \param[in] t Physical time
//! \author J. Bakosi
// *****************************************************************************
{
  // Update local copy of time step stage, physical time and time step size, and
  // iteration count
  m_stage = stage;
  m_t = t;
  m_dt = newdt;
  m_it = it;

  // Activate SDAG-waits
  #ifndef NDEBUG
  wait4ver();
  #endif
  wait4fct();
  wait4app();

  // Advance stage in multi-stage time stepping by updating the rhs
  if (m_stage < 1) rhs( m_u ); else rhs( m_uf );
}

void
Carrier::out()
// *****************************************************************************
// Output mesh and particle fields
//! \author J. Bakosi
// *****************************************************************************
{
  // Optionally output field and particle data
  if ( m_stage == 1 &&
       !((m_it+1) % g_inputdeck.get< tag::interval, tag::field >()) &&
       !g_inputdeck.get< tag::cmd, tag::benchmark >() )
  {
    writeFields( m_t+m_dt );
    m_tracker.writeParticles( m_transporter, m_particlewriter, this );
  } else
    contribute(
       CkCallback(CkReductionTarget(Transporter,outcomplete), m_transporter) );
}

void
Carrier::updateLowSol( const std::vector< std::size_t >& gid,
                       const std::vector< tk::real >& du )
// *****************************************************************************
// Update low order solution vector
//! \param[in] gid Global row indices of the vector updated
//! \param[in] du Portion of the unknown/solution vector update
//! \author J. Bakosi
// *****************************************************************************
{
  auto ncomp = g_inputdeck.get< tag::component >().nprop();
  Assert( gid.size() * ncomp == du.size(),
          "Size of row ID vector times the number of scalar components and the "
          "size of the low order solution vector must equal" );

  // Receive update of solution vector
  for (std::size_t i=0; i<gid.size(); ++i) {
    auto id = tk::cref_find( m_lid, gid[i] );
    for (ncomp_t c=0; c<ncomp; ++c) m_dul( id, c, 0 ) = du[ i*ncomp+c ];
  }

  // Count number of solution nodes updated
  m_nlsol += gid.size();

  // If all contributions we own have been received, continue by updating a
  // different solution vector depending on time step stage
  if (m_nlsol == m_gid.size()) {
    m_nlsol = 0;
    if (m_stage < 1) {
      m_ulf = m_u + m_dul;
      alw( m_u, m_ulf );
     } else {
      m_ul = m_u + m_dul;
      alw( m_uf, m_ul );
    }
  }
}

void
Carrier::updateSol( const std::vector< std::size_t >& gid,
                    const std::vector< tk::real >& du )
// *****************************************************************************
// Update high order solution vector
//! \param[in] gid Global row indices of the vector updated
//! \param[in] du Portion of the unknown/solution vector update
//! \author J. Bakosi
// *****************************************************************************
{
  auto ncomp = g_inputdeck.get< tag::component >().nprop();
  Assert( gid.size() * ncomp == du.size(),
          "Size of row ID vector times the number of scalar components and the "
          "size of the high order solution vector must equal" );

  // Receive update of solution vector
  for (std::size_t i=0; i<gid.size(); ++i) {
    auto id = tk::cref_find( m_lid, gid[i] );
    for (ncomp_t c=0; c<ncomp; ++c) m_du( id, c, 0 ) = du[ i*ncomp+c ];
  }

  // Count number of solution nodes updated
  m_nhsol += gid.size();

  // If all contributions we own have been received, continue by updating a
  // different solution vector depending on time step stage
  if (m_nhsol == m_gid.size()) {
    m_nhsol = 0;
    aec( m_stage < 1 ? m_u : m_uf );
  }
}

void
Carrier::verify()
// *****************************************************************************
// Verify antidiffusive element contributions up to linear solver convergence
//! \author J. Bakosi
// *****************************************************************************
{
  if (m_fluxcorrector.verify( m_ncarr, m_inpoel, m_du, m_dul ))
    contribute(
      CkCallback( CkReductionTarget(Transporter,verified), m_transporter) );
}

void
Carrier::diagnostics()
// *****************************************************************************
// Compute diagnostics, e.g., residuals
//! \author J. Bakosi
// *****************************************************************************
{
  // Optionally: collect analytical solutions and send both the latest
  // analytical and numerical solutions to LinSysMerger for computing and
  // outputing diagnostics
  if (m_stage == 1 && !(m_it % g_inputdeck.get< tag::interval, tag::diag >())) {

    // Collect analytical solutions (if available) from all PDEs. Note that
    // calling the polymorphic PDE::initialize() is assumed to evaluate the
    // analytical solution for a PDE. For those PDE problems that have
    // analytical solutions, this is the same as used for setting the initial
    // conditions, since if the analytical solution is available for a problem
    // it is (so far anyway) always initialized to its analytical solution and
    // that is done by calling PDE::initialize(). If the analytical solution is
    // a function of time, that is already incorporated in setting initial
    // conditions. For those PDEs where the analytical solution is not
    // available, initialize() returns the initial conditions (obviously), and
    // thus the "error", defined between this "analytical" and numerical
    // solution will be a measure of the "distance" between the initial
    // condition and the current numerical solution. This is not necessarily
    // useful, but simplies the logic because all PDEs can be treated as baing
    // able to compute an error based on some "analytical" solution, which
    // really the initial condition.
    auto& dbc = m_linsysmerger.ckLocalBranch()->dirbc();
    for (const auto& eq : g_pdes)
      eq.initialize( m_coord, m_ul, m_t+m_dt, m_gid, dbc );

    // Prepare for computing diagnostics. Diagnostics are defined as the L2
    // norm of a quantity, computed in mesh nodes, A, as || A ||_2 = sqrt[
    // sum_i ( A_i )^2 V_i ], where the sum is taken over all mesh nodes and
    // V_i is the nodal volume. We send two sets of quantities to the host for
    // aggregation across the whole mesh: (1) the numerical solutions of all
    // components of all PDEs, and their error, defined as A_i = (a_i - n_i),
    // where a_i and n_i are the analytical and numerical solutions at node i,
    // respectively. We send these to LinSysMerger and the final aggregated
    // solution will end up in Transporter::diagnostics(). Note that we
    // weigh/multiply all data here by sqrt(V_i), so that the nodal volumes do
    // not have to be communicated separately. In LinSysMerger::diagnostics(),
    // where we collect all contributions from chares on a PE, all data is
    // squared. LinSysMerger::diagnostics() is where the sums are computed,
    // then the sums are summed accross the whole problem in
    // Transporter::diagnostics(), where the final square-root of the L2 norm,
    // defined above, is taken.
    for (std::size_t p=0; p<m_u.nunk(); ++p)
      for (ncomp_t c=0; c<g_inputdeck.get<tag::component>().nprop(); ++c) {
        m_ul(p,c,0) = m_ul(p,c,0);
        m_ulf(p,c,0) = m_u(p,c,0);
      }

    // Send both numerical and analytical solutions to linsysmerger
    m_linsysmerger.ckLocalBranch()->
      charediag( thisIndex, m_gid, m_ulf, m_ul, m_v );

  } else
    contribute(
      CkCallback(CkReductionTarget(Transporter,diagcomplete), m_transporter));
}

std::array< std::array< tk::real, 4 >, 3 >
Carrier::velocity( std::size_t e )
// *****************************************************************************
// Extract velocity at the four cell nodes of a mesh element
//! \param[in] e Element id
//! \return Array of 3 arrays of 4 nodal velocity differences
//! \details This funcion extracts the velocity field, defined by each PDE
//!   integrated. All PDEs configured are interrogated and the last nonzero
//!   velocity vector is returned at all four nodes of the mesh element.
//! \author J. Bakosi
// *****************************************************************************
{
  std::array< std::array< tk::real, 4 >, 3 > c;
  for (const auto& eq : g_pdes) {
    const std::array< std::size_t, 4 > N{{ m_inpoel[e*4+0], m_inpoel[e*4+1],
                                           m_inpoel[e*4+2], m_inpoel[e*4+3] }}; 
    auto v = eq.velocity( m_u, m_coord, N );
    if (!v.empty()) c = std::move(v);
  }

  return c;
}

bool
Carrier::correctBC()
// *****************************************************************************
// Verify that solution does not change at Dirichlet boundary conditions
//! \return True if the solution did not change at Dirichlet boundary condition
//!   nodes
//! \author J. Bakosi
// *****************************************************************************
{
  auto& dbc = m_linsysmerger.ckLocalBranch()->dirbc();

  if (dbc.empty()) return true;

  tk::Fields b( dbc.size(), m_u.nprop() );
  std::size_t i = 0;

  for (const auto& n : dbc) {
    auto p = m_lid.find(n.first);
    if (p!=end(m_lid)) {
      auto lid = p->second;
      for (ncomp_t c=0; c<b.nprop(); ++c)
        b(i,c,0) = std::abs( m_dul(lid,c,0) + m_a(lid,c,0) );
      ++i;
    }
  }

  auto d = std::max_element( begin(b.data()), end(b.data()) );
  if (*d > std::numeric_limits< tk::real >::epsilon())
    return false;
  else
    return true;
}

void
Carrier::apply()
// *****************************************************************************
// Apply limited antidiffusive element contributions
//! \author J. Bakosi
// *****************************************************************************
{
  // Combine own and communicated contributions to A
  for (const auto& b : m_bid) {
    auto lid = tk::cref_find( m_lid, b.first );
    const auto& bac = m_ac[ b.second ];
    for (ncomp_t c=0; c<m_a.nprop(); ++c) m_a(lid,c,0) += bac[c];
  }

  // Verify that solution values do not change at Dirichlet BC nodes
  Assert( correctBC(), "Dirichlet boundary condition incorrect. Solution "
         "values at mesh nodes where Dirichlet boundary conditions are "
         "prescribed must not change." );

  // Apply limited antidiffusive element contributions to low order solution
  if (m_stage < 1)
    m_uf = m_ulf + m_a;   // update half-time solution with limited solution
  else
    m_u = m_ul + m_a;     // update solution with new (limited) solution

  // send progress report to host
  if ( g_inputdeck.get< tag::cmd, tag::feedback >() )
    m_transporter.chlim();

  // Advance particles
  m_tracker.track( m_transporter, thisProxy, m_coord, m_inpoel, m_msum,
                   thisIndex, this, m_stage, m_dt );

  // Compute diagnostics, e.g., residuals
  diagnostics();

  // Output final field data to file (regardless of whether it was requested)
  const auto term = g_inputdeck.get< tag::discr, tag::term >();
  const auto eps = std::numeric_limits< tk::real >::epsilon();
  const auto nstep = g_inputdeck.get< tag::discr, tag::nstep >();
  if ( (m_stage == 1) &&
       (std::fabs(m_t+m_dt-term) < eps || (m_it+1) >= nstep) &&
       (!g_inputdeck.get< tag::cmd, tag::benchmark >()) )
    writeFields( m_t+m_dt );

//     // TEST FEATURE: Manually migrate this chare by using migrateMe to see if
//     // all relevant state variables are being PUPed correctly.
//     //CkPrintf("I'm carrier chare %d on PE %d\n",thisIndex,CkMyPe());
//     if (thisIndex == 2 && CkMyPe() == 2) {
//       /*int j;
//       for (int i; i < 50*std::pow(thisIndex,4); i++) {
//         j = i*thisIndex;
//       }*/
//       CkPrintf("I'm carrier chare %d on PE %d\n",thisIndex,CkMyPe());
//       migrateMe(1);
//    }
//    if (thisIndex == 2 && CkMyPe() == 1) {
//      CkPrintf("I'm carrier chare %d on PE %d\n",thisIndex,CkMyPe());
//      migrateMe(2);
//    }
}

#include "NoWarning/carrier.def.h"<|MERGE_RESOLUTION|>--- conflicted
+++ resolved
@@ -801,7 +801,6 @@
     #ifdef HAS_ROOT
     auto filetype = g_inputdeck.get< tag::selected, tag::filetype >();
 
-<<<<<<< HEAD
     if (filetype == tk::ctr::FieldFileType::ROOT) {
  
       tk::RootMeshWriter rmw( m_outFilename, 1 );
@@ -809,7 +808,7 @@
       // Collect nodal field output names from all PDEs
       std::vector< std::string > names;
       for (const auto& eq : g_pdes) {
-        auto n = eq.names();
+        auto n = eq.fieldNames();
         names.insert( end(names), begin(n), end(n) );
       }
 
@@ -819,14 +818,6 @@
     } else
     #endif
     {
-=======
-    // Collect nodal field output names from all PDEs
-    std::vector< std::string > names;
-    for (const auto& eq : g_pdes) {
-      auto n = eq.fieldNames();
-      names.insert( end(names), begin(n), end(n) );
-    }
->>>>>>> eceab268
 
       // Create ExodusII writer
       tk::ExodusIIMeshWriter ew( m_outFilename, tk::ExoWriter::OPEN );
@@ -898,15 +889,6 @@
     // Write node fields to file
     writeSolution( ew, m_itf, nodefields() );
 
-<<<<<<< HEAD
-=======
-  // Collect node fields output from all PDEs
-  auto u = m_u;   // make a copy as eq::output() is allowed to overwrite its arg
-  std::vector< std::vector< tk::real > > output;
-  for (const auto& eq : g_pdes) {
-    auto o = eq.fieldOutput( time, m_V, m_coord, m_v, u );
-    output.insert( end(output), begin(o), end(o) );
->>>>>>> eceab268
   }
 }
 
