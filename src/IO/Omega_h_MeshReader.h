// *****************************************************************************
/*!
  \file      src/IO/Omega_h_MeshReader.h
  \copyright 2016-2018, Los Alamos National Security, LLC.
  \brief     Omega_h mesh reader
  \details   Omega_h mesh reader class declaration.
*/
// *****************************************************************************
#ifndef Omega_h_MeshReader_h
#define Omega_h_MeshReader_h

#include <map>
#include <vector>
#include <array>
#include <unordered_map>

#include "Types.h"
#include "Exception.h"
#include "UnsMesh.h"

namespace tk {

//! Omega_h mesh-based data reader
//! \details Mesh reader class facilitating reading from mesh-based field data
//!   a file in Omega_h format.
//! \see https://github.com/ibaned/omega_h
class Omega_h_MeshReader {

  public:
    //! Constructor
    explicit Omega_h_MeshReader( const std::string& filename )
      : m_filename( filename ) {}

    //! Read part of the mesh (graph and coords) from Omega_h file
    //! \details Total number of PEs defaults to 1 for a single-CPU read, this
    //!    PE defaults to 0 for a single-CPU read.
    void readMeshPart( std::vector< std::size_t >& ginpoel,
                       std::vector< std::size_t >& inpoel,
<<<<<<< HEAD
                       std::vector< std::size_t >& triinpoel,
=======
                       std::vector< std::size_t >& triinp,
>>>>>>> f0e3c7da
                       std::vector< std::size_t >& gid,
                       std::unordered_map< std::size_t, std::size_t >& lid,
                       tk::UnsMesh::Coords& coord,
                       int numpes=1, int mype=0 );

    //! Read side sets from Omega h file
    void
    readSidesetFaces( std::map< int, std::vector< std::size_t > >& belem,
                      std::map< int, std::vector< std::size_t > >& faces );

    //! Read face connectivity of a number boundary faces from Omega h file
    void readFaces( std::vector< std::size_t >& conn ) const;

    //! Read node list of all side sets from Omega h file
    std::map< int, std::vector< std::size_t > > readSidesetNodes();

    //! ...
    std::vector< std::size_t > triinpoel(
      std::map< int, std::vector< std::size_t > >& belem,
      const std::map< int, std::vector< std::size_t > >& faces,
      const std::vector< std::size_t >& ginpoel,
<<<<<<< HEAD
      const std::vector< std::size_t >& triinpoel ) const;
=======
      const std::vector< std::size_t >& triinp ) const;
>>>>>>> f0e3c7da

  private:
    const std::string m_filename;       //!< Input file name
};

} // tk::

#endif // Omega_h_MeshReader_h<|MERGE_RESOLUTION|>--- conflicted
+++ resolved
@@ -36,11 +36,7 @@
     //!    PE defaults to 0 for a single-CPU read.
     void readMeshPart( std::vector< std::size_t >& ginpoel,
                        std::vector< std::size_t >& inpoel,
-<<<<<<< HEAD
-                       std::vector< std::size_t >& triinpoel,
-=======
                        std::vector< std::size_t >& triinp,
->>>>>>> f0e3c7da
                        std::vector< std::size_t >& gid,
                        std::unordered_map< std::size_t, std::size_t >& lid,
                        tk::UnsMesh::Coords& coord,
@@ -62,11 +58,7 @@
       std::map< int, std::vector< std::size_t > >& belem,
       const std::map< int, std::vector< std::size_t > >& faces,
       const std::vector< std::size_t >& ginpoel,
-<<<<<<< HEAD
-      const std::vector< std::size_t >& triinpoel ) const;
-=======
       const std::vector< std::size_t >& triinp ) const;
->>>>>>> f0e3c7da
 
   private:
     const std::string m_filename;       //!< Input file name
