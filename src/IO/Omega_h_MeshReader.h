--- conflicted
+++ resolved
@@ -42,17 +42,10 @@
                        tk::UnsMesh::Coords& coord,
                        int numpes=1, int mype=0 );
 
-<<<<<<< HEAD
     //! Read face list of all side sets from Omega h file
-    std::size_t
+    void
     readSidesetFaces( std::map< int, std::vector< std::size_t > >& bface,
-                      std::map< int, std::vector< int > >& faceid );
-=======
-    //! Read side sets from Omega h file
-    void
-    readSidesetFaces( std::map< int, std::vector< std::size_t > >& belem,
                       std::map< int, std::vector< std::size_t > >& faces );
->>>>>>> 7c2a702e
 
     //! Read face connectivity of a number boundary faces from Omega h file
     void readFaces( std::vector< std::size_t >& conn ) const;
