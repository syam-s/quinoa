--- conflicted
+++ resolved
@@ -21,11 +21,7 @@
 Omega_h_MeshReader::readMeshPart(
   std::vector< std::size_t >& ginpoel,
   std::vector< std::size_t >& inpoel,
-<<<<<<< HEAD
-  std::vector< std::size_t >& triinpoel,
-=======
   std::vector< std::size_t >& triinp,
->>>>>>> f0e3c7da
   std::vector< std::size_t >& gid,
   std::unordered_map< std::size_t, std::size_t >& lid,
   tk::UnsMesh::Coords& coord,
@@ -36,11 +32,7 @@
 //!   chunk of the mesh (global ids)
 //! \param[in,out] inpoel Container to store element connectivity with local
 //!   node IDs of this PE's mesh chunk
-<<<<<<< HEAD
-//! \param[in,out] triinpoel Container to store triangle element connectivity
-=======
 //! \param[in,out] triinp Container to store triangle element connectivity
->>>>>>> f0e3c7da
 //!   (if exists in file) with global node indices
 //! \param[in,out] gid Container to store global node IDs of elements of this
 //!   PE's mesh chunk
@@ -60,11 +52,7 @@
 // *****************************************************************************
 {
   IGNORE( mype );       // Avoid compiler warning in Release mode
-<<<<<<< HEAD
-  IGNORE( triinpoel );
-=======
   IGNORE( triinp );
->>>>>>> f0e3c7da
 
   Assert( mype < numpes, "Invalid input: PE id must be lower than NumPEs" );
   Assert( ginpoel.empty() && inpoel.empty() && gid.empty() && lid.empty() &&
@@ -147,11 +135,7 @@
   std::map< int, std::vector< std::size_t > >& belem,
   const std::map< int, std::vector< std::size_t > >& faces,
   const std::vector< std::size_t >& ginpoel,
-<<<<<<< HEAD
-  const std::vector< std::size_t >& triinpoel ) const
-=======
   const std::vector< std::size_t >& triinp ) const
->>>>>>> f0e3c7da
 // *****************************************************************************
 // ...
 //! \note Must be preceded by a call to readElemBlockIDs()
@@ -160,11 +144,7 @@
   IGNORE(belem);
   IGNORE(faces);
   IGNORE(ginpoel);
-<<<<<<< HEAD
-  IGNORE(triinpoel);
-=======
   IGNORE(triinp);
->>>>>>> f0e3c7da
   std::vector< std::size_t > bnd_triinpoel;
   return bnd_triinpoel;
 }
