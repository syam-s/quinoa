// *****************************************************************************
/*!
  \file      src/IO/ExodusIIMeshReader.h
  \author    J. Bakosi
<<<<<<< HEAD
  \date      Mon 11 Jul 2016 07:50:53 AM MDT
=======
  \date      Tue 19 Jul 2016 09:33:31 AM MDT
>>>>>>> c0986ac4
  \copyright 2012-2015, Jozsef Bakosi, 2016, Los Alamos National Security, LLC.
  \brief     ExodusII mesh reader
  \details   ExodusII mesh reader class declaration.
*/
// *****************************************************************************
#ifndef ExodusIIMeshReader_h
#define ExodusIIMeshReader_h

#include <cstddef>
#include <iosfwd>
#include <vector>
#include <array>
#include <map>
#include <unordered_map>

#include "NoWarning/exodusII.h"

#include "Types.h"
#include "Exception.h"

namespace tk {

class UnsMesh;

//! \brief Supported ExodusII mesh cell types
//! \details This the order in which ExodusIIMeshReader::m_eid stores the
//!   element block IDs.
//! \see ExodusIIMeshReader::readElemBlockIDs()
enum class ExoElemType : int { TET = 0, TRI = 1 };

//! ExodusII mesh-based data reader
//! \details Mesh reader class facilitating reading from mesh-based field data
//!   a file in ExodusII format.
//! \see also http://sourceforge.net/projects/exodusii
class ExodusIIMeshReader {

  public:
    //! Constructor
    explicit ExodusIIMeshReader( const std::string& filename,
                                 int cpuwordsize = sizeof(double),
                                 int iowordsize = sizeof(double) );

    //! Destructor
    ~ExodusIIMeshReader() noexcept;

    //! Read ExodusII mesh from file
    void readMesh( UnsMesh& mesh );

    //! Read only connectivity graph from file
    void readGraph( UnsMesh& mesh );

    //! Read coordinates of a single mesh node from ExodusII file
    //! \param[in] id Node id whose coordinates to read
    //! \param[in,out] x Vector of x coordinates to push to
    //! \param[in,out] y Vector of y coordinates to push to
    //! \param[in,out] z Vector of z coordinates to push to
    void readNode( std::size_t id,
                   std::vector< tk::real >& x,
                   std::vector< tk::real >& y,
                   std::vector< tk::real >& z ) const
    {
      tk::real px, py, pz;
      readNode( id, px, py, pz );
      x.push_back( px );
      y.push_back( py );
      z.push_back( pz );
    }

    //! Read coordinates of a single mesh node from ExodusII file
    //! \param[in] id Node id whose coordinates to read
    //! \param[in,out] coord Array of x, y, and z coordinates
    void readNode( std::size_t id, std::array< tk::real, 3 >& coord ) const
    { readNode( id, coord[0], coord[1], coord[2] ); }

    //! Read coordinates of a number of mesh nodes from ExodusII file
    std::unordered_map< std::size_t, std::array< tk::real, 3 > >
    readNodes( const std::array< std::size_t, 2 >& ext ) const;

    //! Read element block IDs from file
    std::size_t readElemBlockIDs();

    //! Read element connectivity of a single mesh cell from file
    void readElement( std::size_t id,
                      tk::ExoElemType elemtype,
                      std::vector< std::size_t >& conn ) const;

    //! Read element connectivity of a number of mesh cells from file
    void readElements( const std::array< std::size_t, 2 >& extent,
                       tk::ExoElemType elemtype,
                       std::vector< std::size_t >& conn ) const;

    //! Read node list of all side sets from ExodusII file
<<<<<<< HEAD
    std::unordered_map< int, std::vector< std::size_t > > readSidesets();
=======
    std::map< int, std::vector< std::size_t > > readSidesets();
>>>>>>> c0986ac4

    //!  Return number of elements in a mesh block in the ExodusII file
    int nel( tk::ExoElemType elemtype ) const;

    //! Read ExodusII header without setting mesh size
    std::size_t readHeader();

  private:
    //! Read ExodusII header with setting mesh size
    void readHeader( UnsMesh& mesh );

    //! Read coordinates of a single mesh node from file
    void readNode( std::size_t id, tk::real& x, tk::real& y, tk::real& z ) const
    {
      ErrChk(
        ex_get_n_coord( m_inFile, static_cast<int64_t>(id)+1, 1, &x, &y, &z )
          == 0,
        "Failed to read coordinates of node " + std::to_string(id) +
        " from ExodusII file: " + m_filename );
    }

    //! Read all node coordinates from ExodusII file
    void readAllNodes( UnsMesh& mesh ) const;

    //! Read all element blocks and mesh connectivity from ExodusII file
    void readAllElements( UnsMesh& mesh );

    const std::string m_filename;          //!< File name
    //! \brief List of number of nodes per element for different element types
    //!   supported in the order of tk::ExoElemType
    const std::array< std::size_t, 2 > m_nnpe {{ 4, 3 }};
    int m_inFile;                       //!< ExodusII file handle
    std::size_t m_nnode;                //!< Number of nodes in file
    std::size_t m_neblk;                //!< Number of element blocks in file
    std::size_t m_neset;                //!< Number of element sets in file
    std::vector< int > m_eid;           //!< Element block IDs
    std::vector< int > m_eidt;          //!< Element block IDs mapped to enum
    std::vector< int > m_nel;  //!< Number of elements in a block mapped to enum
};

} // tk::

#endif // ExodusIIMeshReader_h<|MERGE_RESOLUTION|>--- conflicted
+++ resolved
@@ -2,11 +2,7 @@
 /*!
   \file      src/IO/ExodusIIMeshReader.h
   \author    J. Bakosi
-<<<<<<< HEAD
-  \date      Mon 11 Jul 2016 07:50:53 AM MDT
-=======
   \date      Tue 19 Jul 2016 09:33:31 AM MDT
->>>>>>> c0986ac4
   \copyright 2012-2015, Jozsef Bakosi, 2016, Los Alamos National Security, LLC.
   \brief     ExodusII mesh reader
   \details   ExodusII mesh reader class declaration.
@@ -99,11 +95,7 @@
                        std::vector< std::size_t >& conn ) const;
 
     //! Read node list of all side sets from ExodusII file
-<<<<<<< HEAD
-    std::unordered_map< int, std::vector< std::size_t > > readSidesets();
-=======
     std::map< int, std::vector< std::size_t > > readSidesets();
->>>>>>> c0986ac4
 
     //!  Return number of elements in a mesh block in the ExodusII file
     int nel( tk::ExoElemType elemtype ) const;
