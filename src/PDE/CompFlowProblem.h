--- conflicted
+++ resolved
@@ -497,11 +497,7 @@
                       tk::Fields& unk,
                       tk::ctr::ncomp_type e,
                       tk::ctr::ncomp_type offset,
-<<<<<<< HEAD
-                      tk::real )
-=======
                       tk::real t )
->>>>>>> 0c54d0bc
     {
       // manufactured solution parameters
       const auto& ce =
@@ -1385,12 +1381,9 @@
                const std::array< std::vector< tk::real >, 3 >& coord,
                tk::ctr::ncomp_type,
                tk::real dt,
-               tk::real J,
                const std::array< std::size_t, 4 >& N,
                const std::array< std::array< tk::real, 4 >, 4 >& mass,
-               const std::array< std::array< tk::real, 3 >, 4 >& grad,
                const std::array< const tk::real*, 5 >& r,
-               std::array< std::array< tk::real, 4 >, 5 >& u,
                tk::Fields& R )
     {
       // mesh node coordinates
@@ -1415,14 +1408,8 @@
       // add source term at element nodes
       for (std::size_t alpha=0; alpha<4; ++alpha)
         for (std::size_t beta=0; beta<4; ++beta) {
-          // source contribution to mass rhs so that rho stays constant
-          for (std::size_t i=0; i<3; ++i)
-            R.var(r[0],N[alpha]) += dt * J/24.0 * grad[beta][i] * u[i+1][beta];
-          // source contribution to energy rhs so that the energy stays constant
-          //R.var(r[4],N[alpha]) += dt * mass[alpha][beta] * Se[beta];
-          for (std::size_t i=0; i<3; ++i)
-            R.var(r[4],N[alpha]) += dt * J/24.0 * grad[beta][i] *
-              (u[4][beta] + p[beta]) * u[i+1][beta]/u[0][beta];
+          // source contribution to energy rhs
+          R.var(r[4],N[alpha]) += dt * mass[alpha][beta] * Se[beta];
         }
     }
 
