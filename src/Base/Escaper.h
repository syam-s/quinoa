// *****************************************************************************
/*!
<<<<<<< HEAD
  \file      src/Base/Escaper.h
  \author    J. Bakosi
=======
  \file      src/Control/Escaper.h
>>>>>>> 109b1c9d
  \copyright 2012-2015, Jozsef Bakosi, 2016, Los Alamos National Security, LLC.
  \brief     String escaper pulled over from PEGTL v0.32
  \details   String escaper pulled over from PEGTL v0.32 used to extract an
             std::string from pegtl::string.
*/
// *****************************************************************************
#ifndef Escaper_h
#define Escaper_h

#include <string>

namespace kw {

inline void escape_impl( std::string & result, const int i )
{
   switch ( i )
   {
      case '"':
         result += "\\\"";
         break;
      case '\\':
         result += "\\\\";
         break;
      case '\a':
         result += "\\a";
         break;
      case '\b':
         result += "\\b";
         break;
      case '\t':
         result += "\\t";
         break;
      case '\n':
         result += "\\n";
         break;
      case '\r':
         result += "\\r";
         break;
      case '\v':
         result += "\\v";
         break;
      case 32: case 33:          case 35: case 36: case 37: case 38: case 39:
      case 40: case 41: case 42: case 43: case 44: case 45: case 46: case 47: case 48: case 49:
      case 50: case 51: case 52: case 53: case 54: case 55: case 56: case 57: case 58: case 59:
      case 60: case 61: case 62: case 63: case 64: case 65: case 66: case 67: case 68: case 69:
      case 70: case 71: case 72: case 73: case 74: case 75: case 76: case 77: case 78: case 79:
      case 80: case 81: case 82: case 83: case 84: case 85: case 86: case 87: case 88: case 89:
      case 90: case 91:          case 93: case 94: case 95: case 96: case 97: case 98: case 99:
      case 100: case 101: case 102: case 103: case 104: case 105: case 106: case 107: case 108: case 109:
      case 110: case 111: case 112: case 113: case 114: case 115: case 116: case 117: case 118: case 119:
      case 120: case 121: case 122: case 123: case 124: case 125: case 126:
         result += char( i );
         break;
      default: {
         char tmp[ 12 ];
         ::snprintf( tmp, sizeof( tmp ), "\\u%04x", i );
         result += tmp;
      }  break;
   }
}

inline std::string escape( const int i )
{
   std::string nrv;
   escape_impl( nrv, i );
   return nrv;
}

inline std::string escape( const std::string & s )
{
   std::string nrv;

   for ( std::string::size_type i = 0; i < s.size(); ++i ) {
      escape_impl( nrv, s[ i ] );
   }
   return nrv;
}

template< int ... Cs > struct escaper;

template<>
struct escaper<>
{
   static std::string result()
   {
      return std::string();
   }
};

template< int C, int ... Cs >
struct escaper< C, Cs ... >
{
   static std::string result()
   {
      return escape( C ) + escaper< Cs ... >::result();
   }
};

} // ::kw

#endif // Escaper_h<|MERGE_RESOLUTION|>--- conflicted
+++ resolved
@@ -1,11 +1,6 @@
 // *****************************************************************************
 /*!
-<<<<<<< HEAD
   \file      src/Base/Escaper.h
-  \author    J. Bakosi
-=======
-  \file      src/Control/Escaper.h
->>>>>>> 109b1c9d
   \copyright 2012-2015, Jozsef Bakosi, 2016, Los Alamos National Security, LLC.
   \brief     String escaper pulled over from PEGTL v0.32
   \details   String escaper pulled over from PEGTL v0.32 used to extract an
