// *****************************************************************************
/*!
<<<<<<< HEAD
  \file      src/Base/LoadDistributor.C
  \author    J. Bakosi
=======
  \file      src/LoadBalance/LoadDistributor.C
>>>>>>> 109b1c9d
  \copyright 2012-2015, Jozsef Bakosi, 2016, Los Alamos National Security, LLC.
  \brief     Load distributors
  \details   Load distributors compute chunksize based on the degree of
     virtualization.
*/
// *****************************************************************************

#include <limits>

#include "Types.h"
#include "LoadDistributor.h"
#include "Exception.h"

namespace tk {

uint64_t
linearLoadDistributor( tk::real virtualization,
                       uint64_t load,
                       int npe,
                       uint64_t& chunksize,
                       uint64_t& remainder )
// *****************************************************************************
//  Compute linear load distribution for given total work and virtualization
//! \param[in] virtualization Degree of virtualization [0.0...1.0]
//! \param[in] load Total load, e.g., number of particles, number of mesh cells
//! \param[in] npe Number of processing elements to distribute the load to
//! \param[inout] chunksize Chunk size, see detailed description
//! \param[inout] remainder Remainder, see detailed description
//! \return Number of work units
//! \details Compute load distibution (number of chares and chunksize) based on
//!   total work (e.g., total number of particles) and virtualization
//!
//!   The virtualization parameter, specified by the user, is a real number
//!   between 0.0 and 1.0, inclusive, which controls the degree of
//!   virtualization or over-decomposition. Independent of the value of
//!   virtualization the work is approximately evenly distributed among the
//!   available processing elements, given by npe. For zero virtualization (no
//!   over-decomposition), the work is simply decomposed into total_work/numPEs,
//!   which yields the smallest number of Charm++ chares and the largest chunks
//!   of work units. The other extreme is unity virtualization, which decomposes
//!   the total work into the smallest size work units possible, yielding the
//!   largest number of Charm++ chares. Obviously, the optimum will be between
//!   0.0 and 1.0, depending on the problem.
//!
//!   The formula implemented uses a linear relationship between the
//!   virtualization parameter and the number of work units with the extremes
//!   described above. The formula is given by
//!
//!   chunksize = (1 - n) * v + n;
//!
//!   where
//!    - v = degree of virtualization
//!    - n = load/npes
//!    - load = total work, e.g., number of particles, number of mesh cells
//!    - npes = number of hardware processing elements
// *****************************************************************************
{
  Assert( virtualization > -std::numeric_limits< tk::real >::epsilon() &&
          virtualization < 1.0+std::numeric_limits< tk::real >::epsilon(),
          "Virtualization parameter must be between [0.0...1.0]" );
  Assert( npe > 0, "Number of processing elements must be larger than zero" );

  // Compute minimum number of work units
  const auto n = static_cast< tk::real >( load ) / npe;

  // Compute work unit size based on the linear formula above
  chunksize = static_cast< uint64_t >( (1.0 - n) * virtualization + n );

  // Compute number of work units with size computed ignoring remainder
  uint64_t nchare = load / chunksize;

  // Compute remainder of work if the above number of units were to be created
  remainder = load - nchare * chunksize;

  // Redistribute remainder among the work units for a more equal distribution
  chunksize += remainder / nchare;

  // Compute new remainder (after redistribution of the previous remainder)
  remainder = load - nchare * chunksize;

  // Return number of work units (number of Charm++ chares)
  return nchare;
}

} // tk::<|MERGE_RESOLUTION|>--- conflicted
+++ resolved
@@ -1,11 +1,6 @@
 // *****************************************************************************
 /*!
-<<<<<<< HEAD
   \file      src/Base/LoadDistributor.C
-  \author    J. Bakosi
-=======
-  \file      src/LoadBalance/LoadDistributor.C
->>>>>>> 109b1c9d
   \copyright 2012-2015, Jozsef Bakosi, 2016, Los Alamos National Security, LLC.
   \brief     Load distributors
   \details   Load distributors compute chunksize based on the degree of
