// *****************************************************************************
/*!
  \file      src/Control/Inciter/Options/PDE.h
  \author    J. Bakosi
  \date      Wed 06 Jul 2016 11:54:10 AM MDT
  \copyright 2012-2015, Jozsef Bakosi, 2016, Los Alamos National Security, LLC.
  \brief     Partial differential equation options and associations for inciter
  \details   Partial differential equation options and associations for inciter
*/
// *****************************************************************************
#ifndef InciterPDEOptions_h
#define InciterPDEOptions_h

#include <boost/mpl/vector.hpp>

#include "TaggedTuple.h"
#include "Toggle.h"
#include "Keywords.h"
#include "Inciter/Options/Problem.h"

namespace inciter {
namespace ctr {

//! Differential equation types
enum class PDEType : uint8_t { NO_PDE=0,
                               ADV_DIFF,
<<<<<<< HEAD
                               POISSON,
                               EULER };
=======
                               EULER,
                               COMPNS };
>>>>>>> 94971425

//! Pack/Unpack: forward overload to generic enum class packer
inline void operator|( PUP::er& p, PDEType& e ) { PUP::pup( p, e ); }

//! Differential equation key used to access a diff eq in a factory
using PDEKey =
  tk::tuple::tagged_tuple< tag::pde,         PDEType,
                           tag::problem,     ctr::ProblemType >;

//! Class with base templated on the above enum class with associations
class PDE : public tk::Toggle< PDEType > {

  public:
    // List valid expected choices to make them also available at compile-time
    using keywords = boost::mpl::vector< kw::advdiff
                                       , kw::poisson
                                       , kw::euler
                                       , kw::compns
                                       >;

    //! Constructor: pass associations references to base, which will handle
    //! class-user interactions
    explicit PDE() :
      Toggle< PDEType >( "Partial differential equation",
        //! Enums -> names
        { { PDEType::NO_PDE, "n/a" },
          { PDEType::ADV_DIFF, kw::advdiff::name() },
<<<<<<< HEAD
          { PDEType::POISSON, kw::poisson::name() },
          { PDEType::EULER, kw::euler::name() } },
        //! keywords -> Enums
        { { "no_pde", PDEType::NO_PDE },
          { kw::advdiff::string(), PDEType::ADV_DIFF },
          { kw::poisson::string(), PDEType::POISSON },
          { kw::euler::string(), PDEType::EULER } } ) {}
=======
          { PDEType::EULER, kw::euler::name() },
          { PDEType::COMPNS, kw::compns::name() } },
        //! keywords -> Enums
        { { "no_pde", PDEType::NO_PDE },
          { kw::advdiff::string(), PDEType::ADV_DIFF },
          { kw::euler::string(), PDEType::EULER },
          { kw::euler::string(), PDEType::COMPNS } } ) {}
>>>>>>> 94971425
};

} // ctr::
} // inciter::

#endif // InciterPDEOptions_h<|MERGE_RESOLUTION|>--- conflicted
+++ resolved
@@ -2,7 +2,7 @@
 /*!
   \file      src/Control/Inciter/Options/PDE.h
   \author    J. Bakosi
-  \date      Wed 06 Jul 2016 11:54:10 AM MDT
+  \date      Sat 16 Jul 2016 10:02:47 PM MDT
   \copyright 2012-2015, Jozsef Bakosi, 2016, Los Alamos National Security, LLC.
   \brief     Partial differential equation options and associations for inciter
   \details   Partial differential equation options and associations for inciter
@@ -24,13 +24,9 @@
 //! Differential equation types
 enum class PDEType : uint8_t { NO_PDE=0,
                                ADV_DIFF,
-<<<<<<< HEAD
                                POISSON,
-                               EULER };
-=======
                                EULER,
                                COMPNS };
->>>>>>> 94971425
 
 //! Pack/Unpack: forward overload to generic enum class packer
 inline void operator|( PUP::er& p, PDEType& e ) { PUP::pup( p, e ); }
@@ -58,23 +54,15 @@
         //! Enums -> names
         { { PDEType::NO_PDE, "n/a" },
           { PDEType::ADV_DIFF, kw::advdiff::name() },
-<<<<<<< HEAD
           { PDEType::POISSON, kw::poisson::name() },
-          { PDEType::EULER, kw::euler::name() } },
-        //! keywords -> Enums
-        { { "no_pde", PDEType::NO_PDE },
-          { kw::advdiff::string(), PDEType::ADV_DIFF },
-          { kw::poisson::string(), PDEType::POISSON },
-          { kw::euler::string(), PDEType::EULER } } ) {}
-=======
           { PDEType::EULER, kw::euler::name() },
           { PDEType::COMPNS, kw::compns::name() } },
         //! keywords -> Enums
         { { "no_pde", PDEType::NO_PDE },
           { kw::advdiff::string(), PDEType::ADV_DIFF },
+          { kw::poisson::string(), PDEType::POISSON },
           { kw::euler::string(), PDEType::EULER },
-          { kw::euler::string(), PDEType::COMPNS } } ) {}
->>>>>>> 94971425
+          { kw::compns::string(), PDEType::COMPNS } } ) {}
 };
 
 } // ctr::
