--- conflicted
+++ resolved
@@ -5,11 +5,7 @@
 # \author    J. Bakosi
 # \copyright 2012-2015, Jozsef Bakosi, 2016, Los Alamos National Security, LLC.
 # \brief     Dockerfile for a simple dynamic build of Quinoa on Debian
-<<<<<<< HEAD
-# \date      Sat 18 Mar 2017 07:14:53 AM MDT
-=======
-# \date      Tue 21 Mar 2017 07:03:36 AM MDT
->>>>>>> fe03b920
+# \date      Wed 22 Mar 2017 09:09:33 PM MDT
 #
 ################################################################################
 
@@ -42,29 +38,6 @@
 RUN echo "deb http://ftp.us.debian.org/debian testing main \n deb http://security.debian.org testing/updates main" > /etc/apt/sources.list
 RUN apt-get update -y && apt-get install -y m4 git cmake gfortran gcc g++ gmsh libpugixml-dev libpstreams-dev libboost-all-dev libblas-dev liblapack-dev liblapacke-dev libhypre-dev zlib1g-dev pegtl-dev libhdf5-dev libhdf5-openmpi-dev
 
-<<<<<<< HEAD
-=======
-# Install our own OpenMPI as Zoltan2 fails with the system's openmpi (2.0.2)
-ADD https://www.open-mpi.org/software/ompi/v1.10/downloads/openmpi-1.10.2.tar.bz2 /install/
-RUN cd /install/ && tar xjf openmpi-1.10.2.tar.bz2 && cd openmpi-1.10.2 && ./configure --prefix=/opt/openmpi && make -sj$((`cat /proc/cpuinfo | grep MHz | wc -l`)) install
-ENV PATH /opt/openmpi/bin:$PATH
-ENV LD_LIBRARY_PATH /opt/openmpi/lib:$LD_LIBRARY_PATH
-ENV MANPATH /opt/openmpi/share/man:$MANPATH
-
-# Remove /install - no more installs after this line
-RUN rm -rf /install
-
-# Install our own OpenMPI as Zoltan2 fails with the system's openmpi (2.0.2)
-ADD https://www.open-mpi.org/software/ompi/v1.10/downloads/openmpi-1.10.2.tar.bz2 /install/
-RUN cd /install/ && tar xjf openmpi-1.10.2.tar.bz2 && cd openmpi-1.10.2 && ./configure --prefix=/opt/openmpi && make -sj$((`cat /proc/cpuinfo | grep MHz | wc -l`)) install
-ENV PATH /opt/openmpi/bin:$PATH
-ENV LD_LIBRARY_PATH /opt/openmpi/lib:$LD_LIBRARY_PATH
-ENV MANPATH /opt/openmpi/share/man:$MANPATH
-
-# Remove /install - no more installs after this line
-RUN rm -rf /install
-
->>>>>>> fe03b920
 # Clone quinoa
 RUN git clone https://github.com/quinoacomputing/quinoa.git
 # Build TPLs
