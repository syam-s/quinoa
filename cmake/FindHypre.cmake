--- conflicted
+++ resolved
@@ -4,7 +4,7 @@
 # \author    J. Bakosi
 # \copyright 2012-2015, Jozsef Bakosi, 2016, Los Alamos National Security, LLC.
 # \brief     Find the Hypre library from LLNL
-# \date      Wed 30 Nov 2016 08:05:15 AM MST
+# \date      Thu 01 Dec 2016 03:26:01 PM MST
 #
 ################################################################################
 
@@ -30,15 +30,9 @@
   set (HYPRE_FIND_QUIETLY TRUE)
 endif()
 
-<<<<<<< HEAD
 find_path(HYPRE_INCLUDE_PATH NAMES HYPRE.h
-                             HINTS ${HYPRE_ROOT}/include
-                             HINTS /usr/include/hypre)
-=======
-find_path(HYPRE_INCLUDE NAMES HYPRE.h
-          PATH_SUFFIXES hypre
-          HINTS ${HYPRE_ROOT}/include)
->>>>>>> cdcb6998
+                             PATH_SUFFIXES hypre
+                             HINTS ${HYPRE_ROOT}/include)
 
 if(NOT BUILD_SHARED_LIBS)
   find_library(HYPRE_LIBRARY NAMES libHYPRE.a HINTS ${HYPRE_ROOT}/lib)
